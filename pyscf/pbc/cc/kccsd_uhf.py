#!/usr/bin/env python
# Copyright 2014-2018 The PySCF Developers. All Rights Reserved.
#
# Licensed under the Apache License, Version 2.0 (the "License");
# you may not use this file except in compliance with the License.
# You may obtain a copy of the License at
#
#     http://www.apache.org/licenses/LICENSE-2.0
#
# Unless required by applicable law or agreed to in writing, software
# distributed under the License is distributed on an "AS IS" BASIS,
# WITHOUT WARRANTIES OR CONDITIONS OF ANY KIND, either express or implied.
# See the License for the specific language governing permissions and
# limitations under the License.
#
# Authors: James D. McClain
#          Mario Motta
#          Yang Gao
#          Qiming Sun <osirpt.sun@gmail.com>
#          Jason Yu
#          Alec White
#

import time
from functools import reduce
import numpy as np
import h5py

from pyscf import lib
from pyscf.lib import logger
from pyscf.pbc import scf
from pyscf.cc import uccsd
from pyscf.pbc.lib import kpts_helper
from pyscf.pbc.lib.kpts_helper import member, gamma_point
from pyscf.pbc.cc import kintermediates_uhf
from pyscf import __config__

einsum = lib.einsum

def update_amps(cc, t1, t2, eris):
    from pyscf.lib.parameters import LOOSE_ZERO_TOL, LARGE_DENOM
    time0 = time.clock(), time.time()
    log = logger.Logger(cc.stdout, cc.verbose)

    t1a, t1b = t1
    t2aa, t2ab, t2bb = t2
    Ht1a = np.zeros_like(t1a)
    Ht1b = np.zeros_like(t1b)
    Ht2aa = np.zeros_like(t2aa)
    Ht2ab = np.zeros_like(t2ab)
    Ht2bb = np.zeros_like(t2bb)

    nkpts, nocca, nvira = t1a.shape
    noccb, nvirb = t1b.shape[1:]
    fvv_ = eris.fock[0][:,nocca:,nocca:]
    fVV_ = eris.fock[1][:,noccb:,noccb:]
    foo_ = eris.fock[0][:,:nocca,:nocca]
    fOO_ = eris.fock[1][:,:noccb,:noccb]
    fov_ = eris.fock[0][:,:nocca,nocca:]
    fOV_ = eris.fock[1][:,:noccb,noccb:]

    mo_ea_o = [e[:nocca] for e in eris.mo_energy[0]]
    mo_eb_o = [e[:noccb] for e in eris.mo_energy[1]]
    mo_ea_v = [e[nocca:] for e in eris.mo_energy[0]]
    mo_eb_v = [e[noccb:] for e in eris.mo_energy[1]]

    Fvv_, FVV_ = kintermediates_uhf.cc_Fvv(cc, t1, t2, eris)
    Foo_, FOO_ = kintermediates_uhf.cc_Foo(cc, t1, t2, eris)
    Fov_, FOV_ = kintermediates_uhf.cc_Fov(cc, t1, t2, eris)

    # Move energy terms to the other side
    for k in range(nkpts):
        Fvv_[k][np.diag_indices(nvira)] -= mo_ea_v[k]
        FVV_[k][np.diag_indices(nvirb)] -= mo_eb_v[k]
        Foo_[k][np.diag_indices(nocca)] -= mo_ea_o[k]
        FOO_[k][np.diag_indices(noccb)] -= mo_eb_o[k]

    # Get the momentum conservation array
    kconserv = cc.khelper.kconserv

    # T1 equation
    P = kintermediates_uhf.kconserv_mat(nkpts, cc.khelper.kconserv)
    Ht1a += fov_.conj()
    Ht1b += fOV_.conj()
    Ht1a += einsum('xyximae,yme->xia', t2aa, Fov_)
    Ht1a += einsum('xyximae,yme->xia', t2ab, FOV_)
    Ht1b += einsum('xyximae,yme->xia', t2bb, FOV_)
    Ht1b += einsum('yxymiea,yme->xia', t2ab, Fov_)
    Ht1a -= np.einsum('xyzmnae,xzymine,xyzw->zia', t2aa, eris.ooov, P)
    Ht1a -= np.einsum('xyzmNaE,xzymiNE,xyzw->zia', t2ab, eris.ooOV, P)
    Ht1b -= np.einsum('xyzmnae,xzymine,xyzw->zia', t2bb, eris.OOOV, P)
    Ht1b -= np.einsum('yxwnmea,xzymine,xyzw->zia', t2ab, eris.OOov, P)

    for ka in range(nkpts):
        Ht1a[ka] += einsum('ie,ae->ia', t1a[ka], Fvv_[ka])
        Ht1b[ka] += einsum('ie,ae->ia', t1b[ka], FVV_[ka])
        Ht1a[ka] -= einsum('ma,mi->ia', t1a[ka], Foo_[ka])
        Ht1b[ka] -= einsum('ma,mi->ia', t1b[ka], FOO_[ka])

        for km in range(nkpts):
            # ka == ki; km == kf == km
            # <ma||if> = [mi|af] - [mf|ai]
            #         => [mi|af] - [fm|ia]
            Ht1a[ka] += einsum('mf,aimf->ia', t1a[km], eris.voov[ka, ka, km])
            Ht1a[ka] -= einsum('mf,miaf->ia', t1a[km], eris.oovv[km, ka, ka])
            Ht1a[ka] += einsum('MF,aiMF->ia', t1b[km], eris.voOV[ka, ka, km])

            # miaf - mfai => miaf - fmia
            Ht1b[ka] += einsum('MF,AIMF->IA', t1b[km], eris.VOOV[ka, ka, km])
            Ht1b[ka] -= einsum('MF,MIAF->IA', t1b[km], eris.OOVV[km, ka, ka])
            Ht1b[ka] += einsum('mf,fmIA->IA', t1a[km], eris.voOV[km, km, ka].conj())

            for kf in range(nkpts):
                ki = ka
                ke = kconserv[ki, kf, km]
                Ht1a[ka] += einsum('imef,fmea->ia', t2aa[ki,km,ke], eris.vovv[kf,km,ke].conj())
                Ht1a[ka] += einsum('iMeF,FMea->ia', t2ab[ki,km,ke], eris.VOvv[kf,km,ke].conj())
                Ht1b[ka] += einsum('IMEF,FMEA->IA', t2bb[ki,km,ke], eris.VOVV[kf,km,ke].conj())
                Ht1b[ka] += einsum('mIfE,fmEA->IA', t2ab[km,ki,kf], eris.voVV[kf,km,ke].conj())

    for ki, kj, ka in kpts_helper.loop_kkk(nkpts):
        kb = kconserv[ki, ka, kj]

        # Fvv equation
        Ftmpa_kb = Fvv_[kb] - 0.5 * einsum('mb,me->be', t1a[kb], Fov_[kb])
        Ftmpb_kb = FVV_[kb] - 0.5 * einsum('MB,ME->BE', t1b[kb], FOV_[kb])

        Ftmpa_ka = Fvv_[ka] - 0.5 * einsum('mb,me->be', t1a[ka], Fov_[ka])
        Ftmpb_ka = FVV_[ka] - 0.5 * einsum('MB,ME->BE', t1b[ka], FOV_[ka])

        tmp = einsum('ijae,be->ijab', t2aa[ki, kj, ka], Ftmpa_kb)
        Ht2aa[ki, kj, ka] += tmp

        tmp = einsum('IJAE,BE->IJAB', t2bb[ki, kj, ka], Ftmpb_kb)
        Ht2bb[ki, kj, ka] += tmp

        tmp = einsum('iJaE,BE->iJaB', t2ab[ki, kj, ka], Ftmpb_kb)
        Ht2ab[ki, kj, ka] += tmp

        tmp = einsum('iJeB,ae->iJaB', t2ab[ki, kj, ka], Ftmpa_ka)
        Ht2ab[ki, kj, ka] += tmp

        #P(ab)
        tmp = einsum('ijbe,ae->ijab', t2aa[ki, kj, kb], Ftmpa_ka)
        Ht2aa[ki, kj, ka] -= tmp

        tmp = einsum('IJBE,AE->IJAB', t2bb[ki, kj, kb], Ftmpb_ka)
        Ht2bb[ki, kj, ka] -= tmp

        # Foo equation
        Ftmpa_kj = Foo_[kj] + 0.5 * einsum('je,me->mj', t1a[kj], Fov_[kj])
        Ftmpb_kj = FOO_[kj] + 0.5 * einsum('JE,ME->MJ', t1b[kj], FOV_[kj])

        Ftmpa_ki = Foo_[ki] + 0.5 * einsum('je,me->mj', t1a[ki], Fov_[ki])
        Ftmpb_ki = FOO_[ki] + 0.5 * einsum('JE,ME->MJ', t1b[ki], FOV_[ki])

        tmp = einsum('imab,mj->ijab', t2aa[ki, kj, ka], Ftmpa_kj)
        Ht2aa[ki, kj, ka] -= tmp

        tmp = einsum('IMAB,MJ->IJAB', t2bb[ki, kj, ka], Ftmpb_kj)
        Ht2bb[ki, kj, ka] -= tmp

        tmp = einsum('iMaB,MJ->iJaB', t2ab[ki, kj, ka], Ftmpb_kj)
        Ht2ab[ki, kj, ka] -= tmp

        tmp = einsum('mJaB,mi->iJaB', t2ab[ki, kj, ka], Ftmpa_ki)
        Ht2ab[ki, kj, ka] -= tmp

        #P(ij)
        tmp = einsum('jmab,mi->ijab', t2aa[kj, ki, ka], Ftmpa_ki)
        Ht2aa[ki, kj, ka] += tmp

        tmp = einsum('JMAB,MI->IJAB', t2bb[kj, ki, ka], Ftmpb_ki)
        Ht2bb[ki, kj, ka] += tmp

    # T2 equation
    eris_ovov = np.asarray(eris.ovov)
    eris_OVOV = np.asarray(eris.OVOV)
    eris_ovOV = np.asarray(eris.ovOV)
    Ht2aa += (eris_ovov.transpose(0,2,1,3,5,4,6) - eris_ovov.transpose(2,0,1,5,3,4,6)).conj()
    Ht2bb += (eris_OVOV.transpose(0,2,1,3,5,4,6) - eris_OVOV.transpose(2,0,1,5,3,4,6)).conj()
    Ht2ab += eris_ovOV.transpose(0,2,1,3,5,4,6).conj()

    tauaa, tauab, taubb = kintermediates_uhf.make_tau(cc, t2, t1, t1)
    Woooo, WooOO, WOOOO = kintermediates_uhf.cc_Woooo(cc, t1, t2, eris)
    # Add the contributions from Wvvvv
    Woooo += .5 * np.einsum('xwymenf,uvwijef,xywz,uvwz->xuyminj', eris_ovov, tauaa, P, P)
    WOOOO += .5 * np.einsum('xwymenf,uvwijef,xywz,uvwz->xuyminj', eris_OVOV, taubb, P, P)
    WooOO += .5 * np.einsum('xwymeNF,uvwiJeF,xywz,uvwz->xuymiNJ', eris_ovOV, tauab, P, P)
    Ht2aa += np.einsum('xuyminj,xywmnab,xyuv->uvwijab', Woooo, tauaa, P) * .5
    Ht2bb += np.einsum('xuyminj,xywmnab,xyuv->uvwijab', WOOOO, taubb, P) * .5
    Ht2ab += np.einsum('xuymiNJ,xywmNaB,xyuv->uvwiJaB', WooOO, tauab, P)

    add_vvvv_(cc, (Ht2aa, Ht2ab, Ht2bb), t1, t2, eris)

    Wovvo, WovVO, WOVvo, WOVVO, WoVVo, WOvvO = \
            kintermediates_uhf.cc_Wovvo(cc, t1, t2, eris)

    #:Ht2ab += einsum('xwzimae,wvumeBJ,xwzv,wuvy->xyziJaB', t2aa, WovVO, P, P)
    #:Ht2ab += einsum('xwziMaE,wvuMEBJ,xwzv,wuvy->xyziJaB', t2ab, WOVVO, P, P)
    #:Ht2ab -= einsum('xie,zma,uwzBJme,zuwx,xyzu->xyziJaB', t1a, t1a, eris.VOov, P, P)
    for kx, kw, kz in kpts_helper.loop_kkk(nkpts):
        kv = kconserv[kx, kz, kw]
        for ku in range(nkpts):
            ky = kconserv[kw, kv, ku]
            Ht2ab[kx, ky, kz] += lib.einsum('imae,mebj->ijab', t2aa[kx,kw,kz], WovVO[kw,kv,ku])
            Ht2ab[kx, ky, kz] += lib.einsum('imae,mebj->ijab', t2ab[kx,kw,kz], WOVVO[kw,kv,ku])

    for kz, ku, kw in kpts_helper.loop_kkk(nkpts):
        kx = kconserv[kz,kw,ku]
        ky = kconserv[kz,kx,ku]
        Ht2ab[kx, ky, kz] -= lib.einsum('ie, ma, emjb->ijab', t1a[kx], t1a[kz], eris.voOV[kx,kz,kw].conj())

    #:Ht2ab += einsum('wxvmIeA,wvumebj,xwzv,wuvy->yxujIbA', t2ab, Wovvo, P, P)
    #:Ht2ab += einsum('wxvMIEA,wvuMEbj,xwzv,wuvy->yxujIbA', t2bb, WOVvo, P, P)
    #:Ht2ab -= einsum('xIE,zMA,uwzbjME,zuwx,xyzu->yxujIbA', t1b, t1b, eris.voOV, P, P)

    for kx, kw, kz in kpts_helper.loop_kkk(nkpts):
        kv = kconserv[kx, kz, kw]
        for ku in range(nkpts):
            ky = kconserv[kw, kv, ku]
            Ht2ab[ky,kx,ku] += lib.einsum('miea, mebj-> jiba', t2ab[kw,kx,kv], Wovvo[kw,kv,ku])
            Ht2ab[ky,kx,ku] += lib.einsum('miea, mebj-> jiba', t2bb[kw,kx,kv], WOVvo[kw,kv,ku])

    for kz, ku, kw in kpts_helper.loop_kkk(nkpts):
        kx = kconserv[kz, kw, ku]
        ky = kconserv[kz, kx, ku]
        Ht2ab[ky,kx,ku] -= lib.einsum('ie, ma, bjme->jiba', t1b[kx], t1b[kz], eris.voOV[ku,kw,kz])


    #:Ht2ab += einsum('xwviMeA,wvuMebJ,xwzv,wuvy->xyuiJbA', t2ab, WOvvO, P, P)
    #:Ht2ab -= einsum('xie,zMA,zwuMJbe,zuwx,xyzu->xyuiJbA', t1a, t1b, eris.OOvv, P, P)
    for kx, kw, kz in kpts_helper.loop_kkk(nkpts):
        kv = kconserv[kx, kz, kw]
        for ku in range(nkpts):
            ky = kconserv[kw, kv, ku]
            Ht2ab[kx,ky,ku] += lib.einsum('imea,mebj->ijba', t2ab[kx,kw,kv],WOvvO[kw,kv,ku])

    for kz,ku,kw in kpts_helper.loop_kkk(nkpts):
        kx = kconserv[kz, kw, ku]
        ky = kconserv[kz, kx, ku]
        Ht2ab[kx,ky,ku] -= lib.einsum('ie, ma, mjbe->ijba', t1a[kx], t1b[kz], eris.OOvv[kz, kw, ku])

    #:Ht2ab += einsum('wxzmIaE,wvumEBj,xwzv,wuvy->yxzjIaB', t2ab, WoVVo, P, P)
    #:Ht2ab -= einsum('xIE,zma,zwumjBE,zuwx,xyzu->yxzjIaB', t1b, t1a, eris.ooVV, P, P)
    for kx, kw, kz in kpts_helper.loop_kkk(nkpts):
        kv = kconserv[kx, kz, kw]
        for ku in range(nkpts):
            ky = kconserv[kw, kv, ku]
            Ht2ab[ky, kx, kz] += lib.einsum('miae,mebj->jiab', t2ab[kw,kx,kz], WoVVo[kw,kv,ku])

    for kz, ku, kw in kpts_helper.loop_kkk(nkpts):
        kx = kconserv[kz,kw,ku]
        ky = kconserv[kz,kx,ku]
        Ht2ab[ky,kx,kz] -= lib.einsum('ie, ma, mjbe->jiab', t1b[kx], t1a[kz], eris.ooVV[kz,kw,ku])

    #:u2aa  = einsum('xwzimae,wvumebj,xwzv,wuvy->xyzijab', t2aa, Wovvo, P, P)
    #:u2aa += einsum('xwziMaE,wvuMEbj,xwzv,wuvy->xyzijab', t2ab, WOVvo, P, P)
    #Left this in to keep proper shape, need to replace later
    u2aa  = np.zeros_like(t2aa)
    for kx, kw, kz in kpts_helper.loop_kkk(nkpts):
        kv = kconserv[kx, kz, kw]
        for ku in range(nkpts):
            ky = kconserv[kw, kv, ku]
            u2aa[kx,ky,kz] += lib.einsum('imae, mebj->ijab', t2aa[kx,kw,kz], Wovvo[kw,kv,ku])
            u2aa[kx,ky,kz] += lib.einsum('imae, mebj->ijab', t2ab[kx,kw,kz], WOVvo[kw,kv,ku])

    #:u2aa += einsum('xie,zma,zwumjbe,zuwx,xyzu->xyzijab', t1a, t1a, eris.oovv, P, P)
    #:u2aa -= einsum('xie,zma,uwzbjme,zuwx,xyzu->xyzijab', t1a, t1a, eris.voov, P, P)

    for kz, ku, kw in kpts_helper.loop_kkk(nkpts):
        kx = kconserv[kz,kw,ku]
        ky = kconserv[kz,kx,ku]
        u2aa[kx,ky,kz] += lib.einsum('ie,ma,mjbe->ijab',t1a[kx],t1a[kz],eris.oovv[kz,kw,ku])
        u2aa[kx,ky,kz] -= lib.einsum('ie,ma,bjme->ijab',t1a[kx],t1a[kz],eris.voov[ku,kw,kz])


    #:u2aa += np.einsum('xie,uyzbjae,uzyx->xyzijab', t1a, eris.vovv, P)
    #:u2aa -= np.einsum('zma,xzyimjb->xyzijab', t1a, eris.ooov.conj())

    for ky, kx, ku in kpts_helper.loop_kkk(nkpts):
        kz = kconserv[ky, ku, kx]
        u2aa[kx, ky, kz] += lib.einsum('ie, bjae->ijab', t1a[kx], eris.vovv[ku,ky,kz])
        u2aa[kx, ky, kz] -= lib.einsum('ma, imjb->ijab', t1a[kz], eris.ooov[kx,kz,ky].conj())

    u2aa = u2aa - u2aa.transpose(1,0,2,4,3,5,6)
    u2aa = u2aa - np.einsum('xyzijab,xyzu->xyuijba', u2aa, P)
    Ht2aa += u2aa

    #:u2bb  = einsum('xwzimae,wvumebj,xwzv,wuvy->xyzijab', t2bb, WOVVO, P, P)
    #:u2bb += einsum('wxvMiEa,wvuMEbj,xwzv,wuvy->xyzijab', t2ab, WovVO, P, P)
    #:u2bb += einsum('xie,zma,zwumjbe,zuwx,xyzu->xyzijab', t1b, t1b, eris.OOVV, P, P)
    #:u2bb -= einsum('xie,zma,uwzbjme,zuwx,xyzu->xyzijab', t1b, t1b, eris.VOOV, P, P)

    u2bb = np.zeros_like(t2bb)

    for kx, kw, kz in kpts_helper.loop_kkk(nkpts):
        kv = kconserv[kx, kz, kw]
        for ku in range(nkpts):
            ky = kconserv[kw,kv, ku]
            u2bb[kx, ky, kz] += lib.einsum('imae,mebj->ijab', t2bb[kx,kw,kz], WOVVO[kw,kv,ku])
            u2bb[kx, ky, kz] += lib.einsum('miea, mebj-> ijab', t2ab[kw,kx,kv],WovVO[kw,kv,ku])

    for kz, ku, kw in kpts_helper.loop_kkk(nkpts):
        kx = kconserv[kz, kw, ku]
        ky = kconserv[kz, kx, ku]
        u2bb[kx, ky, kz] += lib.einsum('ie, ma, mjbe->ijab',t1b[kx],t1b[kz],eris.OOVV[kz,kw,ku])
        u2bb[kx, ky, kz] -= lib.einsum('ie, ma, bjme->ijab', t1b[kx], t1b[kz],eris.VOOV[ku,kw,kz])

    #:u2bb += np.einsum('xie,uzybjae,uzyx->xyzijab', t1b, eris.VOVV, P)
    #:u2bb -= np.einsum('zma,xzyimjb->xyzijab', t1b, eris.OOOV.conj())

    for ky, kx, ku in kpts_helper.loop_kkk(nkpts):
        kz = kconserv[ky, ku, kx]
        u2bb[kx,ky,kz] += lib.einsum('ie,bjae->ijab', t1b[kx], eris.VOVV[ku,ky,kz])

    for kx, kz, ky in kpts_helper.loop_kkk(nkpts):
        u2bb[kx,ky,kz] -= lib.einsum('ma, imjb-> ijab', t1b[kz], eris.OOOV[kx,kz,ky].conj())

    u2bb = u2bb - u2bb.transpose(1,0,2,4,3,5,6)
    u2bb = u2bb - np.einsum('xyzijab,xyzu->xyuijba', u2bb, P)
    Ht2bb += u2bb

    #:Ht2ab += np.einsum('xie,uyzBJae,uzyx->xyziJaB', t1a, eris.VOvv, P)
    #:Ht2ab += np.einsum('yJE,zxuaiBE,zuxy->xyziJaB', t1b, eris.voVV, P)
    #:Ht2ab -= np.einsum('zma,xzyimjb->xyzijab', t1a, eris.ooOV.conj())
    #:Ht2ab -= np.einsum('umb,yuxjmia,xyuz->xyzijab', t1b, eris.OOov.conj(), P)
    for ky, kx, ku in kpts_helper.loop_kkk(nkpts):
        kz = kconserv[ky,ku,kx]
        Ht2ab[kx,ky,kz] += lib.einsum('ie, bjae-> ijab', t1a[kx], eris.VOvv[ku,ky,kz])
        Ht2ab[kx,ky,kz] += lib.einsum('je, aibe-> ijab', t1b[ky], eris.voVV[kz,kx,ku])

    for kx, kz, ky in kpts_helper.loop_kkk(nkpts):
        Ht2ab[kx,ky,kz] -= lib.einsum('ma, imjb->ijab', t1a[kz], eris.ooOV[kx,kz,ky].conj())

    for kx, ky, ku in kpts_helper.loop_kkk(nkpts):
        kz = kconserv[kx, ku, ky]
        Ht2ab[kx,ky,kz] -= lib.einsum('mb,jmia->ijab',t1b[ku],eris.OOov[ky,ku,kx].conj())

    eia = []
    eIA = []
    for ki in range(nkpts):
        eia.append([mo_ea_o[ki][:,None] - mo_ea_v[ka] for ka in range(nkpts)])
        eIA.append([mo_eb_o[ki][:,None] - mo_eb_v[ka] for ka in range(nkpts)])

    for ki in range(nkpts):
        Ht1a[ki] /= eia[ki][ki]
        Ht1b[ki] /= eIA[ki][ki]

    for ki, kj, ka in kpts_helper.loop_kkk(nkpts):
        kb = kconserv[ki, ka, kj]
        eijab = eia[ki][ka][:,None,:,None] + eia[kj][kb][:,None,:]
        eijab[abs(eijab) < LOOSE_ZERO_TOL] = LARGE_DENOM
        Ht2aa[ki,kj,ka] /= eijab

        eijab = eia[ki][ka][:,None,:,None] + eIA[kj][kb][:,None,:]
        eijab[abs(eijab) < LOOSE_ZERO_TOL] = LARGE_DENOM
        Ht2ab[ki,kj,ka] /= eijab

        eijab = eIA[ki][ka][:,None,:,None] + eIA[kj][kb][:,None,:]
        eijab[abs(eijab) < LOOSE_ZERO_TOL] = LARGE_DENOM
        Ht2bb[ki,kj,ka] /= eijab

    time0 = log.timer_debug1('update t1 t2', *time0)
    return (Ht1a, Ht1b), (Ht2aa, Ht2ab, Ht2bb)


def get_normt_diff(cc, t1, t2, t1new, t2new):
    '''Calculates norm(t1 - t1new) + norm(t2 - t2new).'''
    return (np.linalg.norm(t1new[0] - t1[0])**2 +
            np.linalg.norm(t1new[1] - t1[1])**2 +
            np.linalg.norm(t2new[0] - t2[0])**2 +
            np.linalg.norm(t2new[1] - t2[1])**2 +
            np.linalg.norm(t2new[2] - t2[2])**2) ** .5


def energy(cc, t1, t2, eris):
    t1a, t1b = t1
    t2aa, t2ab, t2bb = t2

    kka, noa, nva = t1a.shape
    kkb, nob, nvb = t1b.shape
    assert(kka == kkb)
    nkpts = kka
    s = 0.0 + 0j
    fa, fb = eris.fock
    for ki in range(nkpts):
        s += einsum('ia,ia', fa[ki, :noa, noa:], t1a[ki, :, :])
        s += einsum('ia,ia', fb[ki, :nob, nob:], t1b[ki, :, :])
    t1t1aa = np.zeros(shape=t2aa.shape, dtype=t2aa.dtype)
    t1t1ab = np.zeros(shape=t2ab.shape, dtype=t2ab.dtype)
    t1t1bb = np.zeros(shape=t2bb.shape, dtype=t2bb.dtype)
    for ki in range(nkpts):
        ka = ki
        for kj in range(nkpts):
            t1t1aa[ki, kj, ka, :, :, :, :] = einsum('ia,jb->ijab', t1a[ki, :, :], t1a[kj, :, :])
            t1t1ab[ki, kj, ka, :, :, :, :] = einsum('ia,jb->ijab', t1a[ki, :, :], t1b[kj, :, :])
            t1t1bb[ki, kj, ka, :, :, :, :] = einsum('ia,jb->ijab', t1b[ki, :, :], t1b[kj, :, :])
    tauaa = t2aa + 2*t1t1aa
    tauab = t2ab + t1t1ab
    taubb = t2bb + 2*t1t1bb
    d = 0.0 + 0.j
    d += 0.25*(einsum('xzyiajb,xyzijab->',eris.ovov,tauaa)
            - einsum('yzxjaib,xyzijab->',eris.ovov,tauaa))
    d += einsum('xzyiajb,xyzijab->',eris.ovOV,tauab)
    d += 0.25*(einsum('xzyiajb,xyzijab->',eris.OVOV,taubb)
            - einsum('yzxjaib,xyzijab->',eris.OVOV,taubb))
    e = s + d
    e /= nkpts
    if abs(e.imag) > 1e-4:
        logger.warn(cc, 'Non-zero imaginary part found in KCCSD energy %s', e)
    return e.real


def get_nocc(cc, per_kpoint=False):
    '''See also function get_nocc in pyscf/pbc/mp2/kmp2.py'''
    if cc._nocc is not None:
        return cc._nocc

    assert(cc.frozen == 0)

    if isinstance(cc.frozen, (int, np.integer)):
        nocca = [(np.count_nonzero(cc.mo_occ[0][k] > 0) - cc.frozen) for k in range(cc.nkpts)]
        noccb = [(np.count_nonzero(cc.mo_occ[1][k] > 0) - cc.frozen) for k in range(cc.nkpts)]

    else:
        raise NotImplementedError

    if not per_kpoint:
        nocca = np.amax(nocca)
        noccb = np.amax(noccb)
    return nocca, noccb

def get_nmo(cc, per_kpoint=False):
    '''See also function get_nmo in pyscf/pbc/mp2/kmp2.py'''
    if cc._nmo is not None:
        return cc._nmo

    assert(cc.frozen == 0)

    if isinstance(cc.frozen, (int, np.integer)):
        nmoa = [(cc.mo_occ[0][k].size - cc.frozen) for k in range(cc.nkpts)]
        nmob = [(cc.mo_occ[1][k].size - cc.frozen) for k in range(cc.nkpts)]

    else:
        raise NotImplementedError

    if not per_kpoint:
        nmoa = np.amax(nmoa)
        nmob = np.amax(nmob)
    return nmoa, nmob

def get_frozen_mask(cc):
    '''See also get_frozen_mask function in pyscf/pbc/mp2/kmp2.py'''

    moidxa = [np.ones(x.size, dtype=np.bool) for x in cc.mo_occ[0]]
    moidxb = [np.ones(x.size, dtype=np.bool) for x in cc.mo_occ[1]]
    assert(cc.frozen == 0)

    if isinstance(cc.frozen, (int, np.integer)):
        for idx in moidxa:
            idx[:cc.frozen] = False
        for idx in moidxb:
            idx[:cc.frozen] = False
    else:
        raise NotImplementedError

    return moidxa, moisxb

def amplitudes_to_vector(t1, t2):
    return np.hstack((t1[0].ravel(), t1[1].ravel(),
                      t2[0].ravel(), t2[1].ravel(), t2[2].ravel()))

def vector_to_amplitudes(vec, nmo, nocc, nkpts=1):
    nocca, noccb = nocc
    nmoa, nmob = nmo
    nvira, nvirb = nmoa - nocca, nmob - noccb
    sizes = (nkpts*nocca*nvira, nkpts*noccb*nvirb,
             nkpts**3*nocca**2*nvira**2, nkpts**3*nocca*noccb*nvira*nvirb,
             nkpts**3*noccb**2*nvirb**2)
    sections = np.cumsum(sizes[:-1])
    t1a, t1b, t2aa, t2ab, t2bb = np.split(vec, sections)

    t1a = t1a.reshape(nkpts,nocca,nvira)
    t1b = t1b.reshape(nkpts,noccb,nvirb)
    t2aa = t2aa.reshape(nkpts,nkpts,nkpts,nocca,nocca,nvira,nvira)
    t2ab = t2ab.reshape(nkpts,nkpts,nkpts,nocca,noccb,nvira,nvirb)
    t2bb = t2bb.reshape(nkpts,nkpts,nkpts,noccb,noccb,nvirb,nvirb)
    return (t1a,t1b), (t2aa,t2ab,t2bb)

def add_vvvv_(cc, Ht2, t1, t2, eris):
    nocca, noccb = cc.nocc
    nmoa, nmob = cc.nmo
    nvira, nvirb = nmoa - nocca, nmob - noccb
    nkpts = cc.nkpts
    kconserv = cc.khelper.kconserv

    t1a, t1b = t1
    t2aa, t2ab, t2bb = t2
    Ht2aa, Ht2ab, Ht2bb = Ht2

    if cc.direct and hasattr(eris, 'Lpv'):
        def get_Wvvvv(ka, kc, kb):
            kd = kconserv[ka,kc,kb]

            Lbd = (eris.Lpv[kb,kd,:,nocca:] -
                   lib.einsum('Lkd,kb->Lbd', eris.Lpv[kb,kd,:,:nocca], t1a[kb]))
            Wvvvv = lib.einsum('Lac,Lbd->acbd', eris.Lpv[ka,kc,:,nocca:], Lbd)
            kcbd = lib.einsum('Lkc,Lbd->kcbd', eris.Lpv[ka,kc,:,:nocca],
                              eris.Lpv[kb,kd,:,nocca:])
            Wvvvv -= lib.einsum('kcbd,ka->acbd', kcbd, t1a[ka])

            LBD = (eris.LPV[kb,kd,:,noccb:] -
                   lib.einsum('Lkd,kb->Lbd', eris.LPV[kb,kd,:,:noccb], t1b[kb]))

            WvvVV = lib.einsum('Lac,Lbd->acbd', eris.Lpv[ka,kc,:,nocca:], LBD)
            kcbd = lib.einsum('Lkc,Lbd->kcbd', eris.Lpv[ka,kc,:,:nocca],
                              eris.LPV[kb,kd,:,noccb:])
            WvvVV -= lib.einsum('kcbd,ka->acbd', kcbd, t1a[ka])

            WVVVV = lib.einsum('Lac,Lbd->acbd', eris.LPV[ka,kc,:,noccb:], LBD)
            kcbd = lib.einsum('Lkc,Lbd->kcbd', eris.LPV[ka,kc,:,:noccb],
                              eris.LPV[kb,kd,:,noccb:])
            WVVVV -= lib.einsum('kcbd,ka->acbd', kcbd, t1b[ka])

            Wvvvv *= (1./nkpts)
            WvvVV *= (1./nkpts)
            WVVVV *= (1./nkpts)
            return Wvvvv, WvvVV, WVVVV

        for ka, kb, kc in kpts_helper.loop_kkk(nkpts):
            kd = kconserv[ka,kc,kb]
            Wvvvv, WvvVV, WVVVV = get_Wvvvv(ka, kc, kb)
            for ki in range(nkpts):
                kj = kconserv[ka,ki,kb]
                tauaa = t2aa[ki,kj,kc].copy()
                tauab = t2ab[ki,kj,kc].copy()
                taubb = t2bb[ki,kj,kc].copy()
                if ki == kc and kj == kd:
                    tauaa += np.einsum('ic,jd->ijcd', t1a[ki], t1a[kj])
                    tauab += np.einsum('ic,jd->ijcd', t1a[ki], t1b[kj])
                    taubb += np.einsum('ic,jd->ijcd', t1b[ki], t1b[kj])
                if ki == kd and kj == kc:
                    tauaa -= np.einsum('id,jc->ijcd', t1a[ki], t1a[kj])
                    taubb -= np.einsum('id,jc->ijcd', t1b[ki], t1b[kj])

                tmp = lib.einsum('acbd,ijcd->ijab', Wvvvv, tauaa) * .5
                Ht2aa[ki,kj,ka] += tmp
                Ht2aa[ki,kj,kb] -= tmp.transpose(0,1,3,2)

                tmp = lib.einsum('acbd,ijcd->ijab', WVVVV, taubb) * .5
                Ht2bb[ki,kj,ka] += tmp
                Ht2bb[ki,kj,kb] -= tmp.transpose(0,1,3,2)

                Ht2ab[ki,kj,ka] += lib.einsum('acbd,ijcd->ijab', WvvVV, tauab)
            Wvvvv = WvvVV = WVVVV = None
    else:
        _Wvvvv, _WvvVV, _WVVVV = kintermediates_uhf.cc_Wvvvv(cc, t1, t2, eris)
        def get_Wvvvv(ka, kc, kb):
            return _Wvvvv[ka,kc,kb], _WvvVV[ka,kc,kb], _WVVVV[ka,kc,kb]

        #:Ht2aa += np.einsum('xyuijef,zuwaebf,xyuv,zwuv->xyzijab', tauaa, _Wvvvv, P, P) * .5
        #:Ht2bb += np.einsum('xyuijef,zuwaebf,xyuv,zwuv->xyzijab', taubb, _WVVVV, P, P) * .5
        #:Ht2ab += np.einsum('xyuiJeF,zuwaeBF,xyuv,zwuv->xyziJaB', tauab, _WvvVV, P, P)
        for ka, kb, kc in kpts_helper.loop_kkk(nkpts):
            kd = kconserv[ka,kc,kb]
            Wvvvv, WvvVV, WVVVV = get_Wvvvv(ka, kc, kb)
            for ki in range(nkpts):
                kj = kconserv[ka,ki,kb]
                tauaa = t2aa[ki,kj,kc].copy()
                tauab = t2ab[ki,kj,kc].copy()
                taubb = t2bb[ki,kj,kc].copy()
                if ki == kc and kj == kd:
                    tauaa += np.einsum('ic,jd->ijcd', t1a[ki], t1a[kj])
                    tauab += np.einsum('ic,jd->ijcd', t1a[ki], t1b[kj])
                    taubb += np.einsum('ic,jd->ijcd', t1b[ki], t1b[kj])
                if ki == kd and kj == kc:
                    tauaa -= np.einsum('id,jc->ijcd', t1a[ki], t1a[kj])
                    taubb -= np.einsum('id,jc->ijcd', t1b[ki], t1b[kj])

                Ht2aa[ki,kj,ka] += lib.einsum('acbd,ijcd->ijab', Wvvvv, tauaa) * .5
                Ht2bb[ki,kj,ka] += lib.einsum('acbd,ijcd->ijab', WVVVV, taubb) * .5
                Ht2ab[ki,kj,ka] += lib.einsum('acbd,ijcd->ijab', WvvVV, tauab)
        _Wvvvv = _WvvVV = _WVVVV = None

    # Contractions below are merged to Woooo intermediates
    # tauaa, tauab, taubb = kintermediates_uhf.make_tau(cc, t2, t1, t1)
    # P = kintermediates_uhf.kconserv_mat(cc.nkpts, cc.khelper.kconserv)
    # minj = np.einsum('xwymenf,uvwijef,xywz,uvwz->xuyminj', eris.ovov, tauaa, P, P)
    # MINJ = np.einsum('xwymenf,uvwijef,xywz,uvwz->xuyminj', eris.OVOV, taubb, P, P)
    # miNJ = np.einsum('xwymeNF,uvwiJeF,xywz,uvwz->xuymiNJ', eris.ovOV, tauab, P, P)
    # Ht2aa += np.einsum('xuyminj,xywmnab,xyuv->uvwijab', minj, tauaa, P) * .25
    # Ht2bb += np.einsum('xuyminj,xywmnab,xyuv->uvwijab', MINJ, taubb, P) * .25
    # Ht2ab += np.einsum('xuymiNJ,xywmNaB,xyuv->uvwiJaB', miNJ, tauab, P) * .5
    return (Ht2aa, Ht2ab, Ht2bb)


class KUCCSD(uccsd.UCCSD):

    max_space = getattr(__config__, 'pbc_cc_kccsd_uhf_KUCCSD_max_space', 20)

    def __init__(self, mf, frozen=0, mo_coeff=None, mo_occ=None):
        assert(isinstance(mf, scf.khf.KSCF))
        uccsd.UCCSD.__init__(self, mf, frozen, mo_coeff, mo_occ)
        self.kpts = mf.kpts
        self.mo_energy = mf.mo_energy
        self.khelper = kpts_helper.KptsHelper(mf.cell, self.kpts)
        self.direct = True  # If possible, use GDF to compute Wvvvv on-the-fly

        keys = set(['kpts', 'mo_energy', 'khelper', 'max_space', 'direct'])
        self._keys = self._keys.union(keys)

    @property
    def nkpts(self):
        return len(self.kpts)

    get_normt_diff = get_normt_diff
    get_nocc = get_nocc
    get_nmo = get_nmo
    get_frozen_mask = get_frozen_mask

    update_amps = update_amps
    energy = energy

    def dump_flags(self):
        return uccsd.UCCSD.dump_flags(self)

    def ao2mo(self, mo_coeff=None):
        from pyscf.pbc.df.df import GDF
        nkpts = self.nkpts
        nmoa, nmob = self.nmo
        mem_incore = nkpts**3 * (nmoa**4 + nmob**4) * 8 / 1e6
        mem_now = lib.current_memory()[0]

        if (mem_incore + mem_now < self.max_memory) or self.mol.incore_anyway:
            return _make_eris_incore(self, mo_coeff)
        elif (self.direct and type(self._scf.with_df) is GDF
              and self.cell.dimension != 2):
            # DFKCCSD does not support MDF
            return _make_df_eris(self, mo_coeff)
        else:
            return _make_eris_outcore(self, mo_coeff)

    def init_amps(self, eris):
        from pyscf.lib.parameters import LOOSE_ZERO_TOL, LARGE_DENOM
        time0 = time.clock(), time.time()

        nocca, noccb = self.nocc
        nmoa, nmob = self.nmo
        nvira, nvirb = nmoa - nocca, nmob - noccb

        nkpts = self.nkpts
        t1a = np.zeros((nkpts, nocca, nvira), dtype=np.complex128)
        t1b = np.zeros((nkpts, noccb, nvirb), dtype=np.complex128)
        t1 = (t1a, t1b)
        t2aa = np.zeros((nkpts, nkpts, nkpts, nocca, nocca, nvira, nvira), dtype=np.complex128)
        t2ab = np.zeros((nkpts, nkpts, nkpts, nocca, noccb, nvira, nvirb), dtype=np.complex128)
        t2bb = np.zeros((nkpts, nkpts, nkpts, noccb, noccb, nvirb, nvirb), dtype=np.complex128)

        mo_ea_o = [e[:nocca] for e in eris.mo_energy[0]]
        mo_eb_o = [e[:noccb] for e in eris.mo_energy[1]]
        mo_ea_v = [e[nocca:] for e in eris.mo_energy[0]]
        mo_eb_v = [e[noccb:] for e in eris.mo_energy[1]]

        kconserv = kpts_helper.get_kconserv(self._scf.cell, self.kpts)
        for ki, kj, ka in kpts_helper.loop_kkk(nkpts):
            kb = kconserv[ki, ka, kj]
            Daa = (mo_ea_o[ki][:,None,None,None] + mo_ea_o[kj][None,:,None,None] -
                   mo_ea_v[ka][None,None,:,None] - mo_ea_v[kb][None,None,None,:])
            Dab = (mo_ea_o[ki][:,None,None,None] + mo_eb_o[kj][None,:,None,None] -
                   mo_ea_v[ka][None,None,:,None] - mo_eb_v[kb][None,None,None,:])
            Dbb = (mo_eb_o[ki][:,None,None,None] + mo_eb_o[kj][None,:,None,None] -
                   mo_eb_v[ka][None,None,:,None] - mo_eb_v[kb][None,None,None,:])

            # Due to padding; see above discussion concerning t1new in update_amps()
            idx = np.where(abs(Daa) < LOOSE_ZERO_TOL)[0]
            Daa[idx] = LARGE_DENOM
            idx = np.where(abs(Dab) < LOOSE_ZERO_TOL)[0]
            Dab[idx] = LARGE_DENOM
            idx = np.where(abs(Dbb) < LOOSE_ZERO_TOL)[0]
            Dbb[idx] = LARGE_DENOM

            t2aa[ki,kj,ka] = eris.ovov[ki,ka,kj].conj().transpose((0,2,1,3)) / Daa
            t2aa[ki,kj,ka]-= eris.ovov[kj,ka,ki].conj().transpose((2,0,1,3)) / Daa
            t2ab[ki,kj,ka] = eris.ovOV[ki,ka,kj].conj().transpose((0,2,1,3)) / Dab
            t2bb[ki,kj,ka] = eris.OVOV[ki,ka,kj].conj().transpose((0,2,1,3)) / Dbb
            t2bb[ki,kj,ka]-= eris.OVOV[kj,ka,ki].conj().transpose((2,0,1,3)) / Dbb

        t2 = (t2aa,t2ab,t2bb)

        d = 0.0 + 0.j
        d += 0.25*(einsum('xzyiajb,xyzijab->',eris.ovov,t2aa)
                - einsum('yzxjaib,xyzijab->',eris.ovov,t2aa))
        d += einsum('xzyiajb,xyzijab->',eris.ovOV,t2ab)
        d += 0.25*(einsum('xzyiajb,xyzijab->',eris.OVOV,t2bb)
                - einsum('yzxjaib,xyzijab->',eris.OVOV,t2bb))
        self.emp2 = d/nkpts

        logger.info(self, 'Init t2, MP2 energy = %.15g', self.emp2.real)
        logger.timer(self, 'init mp2', *time0)
        return self.emp2, t1, t2

    def amplitudes_to_vector(self, t1, t2):
        return amplitudes_to_vector(t1, t2)

    def vector_to_amplitudes(self, vec, nmo=None, nocc=None, nkpts=None):
        if nocc is None: nocc = self.nocc
        if nmo is None: nmo = self.nmo
        if nkpts is None: nkpts = self.nkpts
        return vector_to_amplitudes(vec, nmo, nocc, nkpts)

UCCSD = KUCCSD


def _make_eris_incore(cc, mo_coeff=None):
    eris = uccsd._ChemistsERIs()
    if mo_coeff is None:
        mo_coeff = cc.mo_coeff
    eris.mo_coeff = mo_coeff
    eris.nocc = cc.nocc

    nkpts = cc.nkpts
    nocca, noccb = cc.nocc
    nmoa, nmob = cc.nmo
    nvira, nvirb = nmoa - nocca, nmob - noccb

    if gamma_point(cc.kpts):
        dtype = np.double
    else:
        dtype = np.complex128
    dtype = np.result_type(dtype, *mo_coeff[0])

    eris.oooo = np.empty((nkpts,nkpts,nkpts,nocca,nocca,nocca,nocca), dtype=dtype)
    eris.ooov = np.empty((nkpts,nkpts,nkpts,nocca,nocca,nocca,nvira), dtype=dtype)
    eris.oovv = np.empty((nkpts,nkpts,nkpts,nocca,nocca,nvira,nvira), dtype=dtype)
    eris.ovov = np.empty((nkpts,nkpts,nkpts,nocca,nvira,nocca,nvira), dtype=dtype)
    eris.voov = np.empty((nkpts,nkpts,nkpts,nvira,nocca,nocca,nvira), dtype=dtype)
    eris.vovv = np.empty((nkpts,nkpts,nkpts,nvira,nocca,nvira,nvira), dtype=dtype)

    eris.OOOO = np.empty((nkpts,nkpts,nkpts,noccb,noccb,noccb,noccb), dtype=dtype)
    eris.OOOV = np.empty((nkpts,nkpts,nkpts,noccb,noccb,noccb,nvirb), dtype=dtype)
    eris.OOVV = np.empty((nkpts,nkpts,nkpts,noccb,noccb,nvirb,nvirb), dtype=dtype)
    eris.OVOV = np.empty((nkpts,nkpts,nkpts,noccb,nvirb,noccb,nvirb), dtype=dtype)
    eris.VOOV = np.empty((nkpts,nkpts,nkpts,nvirb,noccb,noccb,nvirb), dtype=dtype)
    eris.VOVV = np.empty((nkpts,nkpts,nkpts,nvirb,noccb,nvirb,nvirb), dtype=dtype)

    eris.ooOO = np.empty((nkpts,nkpts,nkpts,nocca,nocca,noccb,noccb), dtype=dtype)
    eris.ooOV = np.empty((nkpts,nkpts,nkpts,nocca,nocca,noccb,nvirb), dtype=dtype)
    eris.ooVV = np.empty((nkpts,nkpts,nkpts,nocca,nocca,nvirb,nvirb), dtype=dtype)
    eris.ovOV = np.empty((nkpts,nkpts,nkpts,nocca,nvira,noccb,nvirb), dtype=dtype)
    eris.voOV = np.empty((nkpts,nkpts,nkpts,nvira,nocca,noccb,nvirb), dtype=dtype)
    eris.voVV = np.empty((nkpts,nkpts,nkpts,nvira,nocca,nvirb,nvirb), dtype=dtype)

    eris.OOoo = None
    eris.OOov = np.empty((nkpts,nkpts,nkpts,noccb,noccb,nocca,nvira), dtype=dtype)
    eris.OOvv = np.empty((nkpts,nkpts,nkpts,noccb,noccb,nvira,nvira), dtype=dtype)
    eris.OVov = None
    eris.VOov = None
    eris.VOvv = np.empty((nkpts,nkpts,nkpts,nvirb,noccb,nvira,nvira), dtype=dtype)

    _kuccsd_eris_common_(cc, eris)

    thisdf = cc._scf.with_df
    orbva = np.asarray(mo_coeff[0][:,:,nocca:], order='C')
    orbvb = np.asarray(mo_coeff[1][:,:,noccb:], order='C')
    eris.vvvv = thisdf.ao2mo_7d(orbva, factor=1./nkpts)
    eris.VVVV = thisdf.ao2mo_7d(orbvb, factor=1./nkpts)
    eris.vvVV = thisdf.ao2mo_7d([orbva,orbva,orbvb,orbvb], factor=1./nkpts)

    return eris

def _kuccsd_eris_common_(cc, eris, buf=None):
    from pyscf.pbc import tools
    from pyscf.pbc.cc.ccsd import _adjust_occ
    if not (cc.frozen is None or cc.frozen == 0):
        raise NotImplementedError('cc.frozen = %s' % cc.frozen)

    cput0 = (time.clock(), time.time())
    log = logger.new_logger(cc)
    cell = cc._scf.cell
    thisdf = cc._scf.with_df

    kpts = cc.kpts
    nkpts = cc.nkpts
    mo_coeff = eris.mo_coeff
    nocca, noccb = eris.nocc
    nmoa, nmob = cc.nmo
    nvira, nvirb = nmoa - nocca, nmob - noccb
    mo_a, mo_b = mo_coeff

    # Re-make our fock MO matrix elements from density and fock AO
    dm = cc._scf.make_rdm1(cc.mo_coeff, cc.mo_occ)
    hcore = cc._scf.get_hcore()
    with lib.temporary_env(cc._scf, exxdiv=None):
        vhf = cc._scf.get_veff(cell, dm)
    focka = [reduce(np.dot, (mo.conj().T, hcore[k]+vhf[0][k], mo))
             for k, mo in enumerate(mo_a)]
    fockb = [reduce(np.dot, (mo.conj().T, hcore[k]+vhf[1][k], mo))
             for k, mo in enumerate(mo_b)]
    eris.fock = (np.asarray(focka), np.asarray(fockb))

    madelung = tools.madelung(cell, kpts)
    mo_ea = [focka[k].diagonal().real for k in range(nkpts)]
    mo_eb = [fockb[k].diagonal().real for k in range(nkpts)]
    mo_ea = [_adjust_occ(e, nocca, -madelung) for e in mo_ea]
    mo_eb = [_adjust_occ(e, noccb, -madelung) for e in mo_eb]
    eris.mo_energy = (mo_ea, mo_eb)

    orboa = np.asarray(mo_coeff[0][:,:,:nocca], order='C')
    orbva = np.asarray(mo_coeff[0][:,:,nocca:], order='C')
    orbob = np.asarray(mo_coeff[1][:,:,:noccb], order='C')
    orbvb = np.asarray(mo_coeff[1][:,:,noccb:], order='C')
    dtype = np.result_type(*focka).char

    # The momentum conservation array
    kconserv = cc.khelper.kconserv

<<<<<<< HEAD
    dtype = mo_coeff[0][0].dtype
    eris.oooo = np.empty((nkpts,nkpts,nkpts,nocca,nocca,nocca,nocca), dtype=dtype)
    eris.ooov = np.empty((nkpts,nkpts,nkpts,nocca,nocca,nocca,nvira), dtype=dtype)
    eris.oovv = np.empty((nkpts,nkpts,nkpts,nocca,nocca,nvira,nvira), dtype=dtype)
    eris.ovov = np.empty((nkpts,nkpts,nkpts,nocca,nvira,nocca,nvira), dtype=dtype)
    eris.voov = np.empty((nkpts,nkpts,nkpts,nvira,nocca,nocca,nvira), dtype=dtype)
    eris.vovv = np.empty((nkpts,nkpts,nkpts,nvira,nocca,nvira,nvira), dtype=dtype)
    eris.vvvv = np.empty((nkpts,nkpts,nkpts,nvira,nvira,nvira,nvira), dtype=dtype)
    eris.oovo = np.empty((nkpts,nkpts,nkpts,nocca,nocca,nvira,nocca), dtype=dtype)
    eris.vooo = np.empty((nkpts,nkpts,nkpts,nvira,nocca,nocca,nocca), dtype=dtype)
    fao2mo = cc._scf.with_df.ao2mo
    for kp, kq, kr in kpts_helper.loop_kkk(nkpts):
        ks = kconserv[kp,kq,kr]
        eri_kpt = fao2mo((mo_a[kp],mo_a[kq],mo_a[kr],mo_a[ks]),
                         (kpts[kp],kpts[kq],kpts[kr],kpts[ks]), compact=False)
        eri_kpt = eri_kpt.reshape(nmoa,nmoa,nmoa,nmoa)

        eris.oooo[kp,kq,kr] = eri_kpt[:nocca,:nocca,:nocca,:nocca] / nkpts
        eris.ooov[kp,kq,kr] = eri_kpt[:nocca,:nocca,:nocca,nocca:] / nkpts
        eris.oovv[kp,kq,kr] = eri_kpt[:nocca,:nocca,nocca:,nocca:] / nkpts
        eris.ovov[kp,kq,kr] = eri_kpt[:nocca,nocca:,:nocca,nocca:] / nkpts
        eris.voov[kp,kq,kr] = eri_kpt[nocca:,:nocca,:nocca,nocca:] / nkpts
        eris.vovv[kp,kq,kr] = eri_kpt[nocca:,:nocca,nocca:,nocca:] / nkpts
        eris.vvvv[kp,kq,kr] = eri_kpt[nocca:,nocca:,nocca:,nocca:] / nkpts
        eris.oovo[kp,kq,kr] = eri_kpt[:nocca,:nocca,nocca:,:nocca] / nkpts
        eris.vooo[kp,kq,kr] = eri_kpt[nocca:,:nocca,:nocca,:nocca] / nkpts

    eris.OOOO = np.empty((nkpts,nkpts,nkpts,noccb,noccb,noccb,noccb), dtype=dtype)
    eris.OOOV = np.empty((nkpts,nkpts,nkpts,noccb,noccb,noccb,nvirb), dtype=dtype)
    eris.OOVV = np.empty((nkpts,nkpts,nkpts,noccb,noccb,nvirb,nvirb), dtype=dtype)
    eris.OVOV = np.empty((nkpts,nkpts,nkpts,noccb,nvirb,noccb,nvirb), dtype=dtype)
    eris.VOOV = np.empty((nkpts,nkpts,nkpts,nvirb,noccb,noccb,nvirb), dtype=dtype)
    eris.VOVV = np.empty((nkpts,nkpts,nkpts,nvirb,noccb,nvirb,nvirb), dtype=dtype)
    eris.VVVV = np.empty((nkpts,nkpts,nkpts,nvirb,nvirb,nvirb,nvirb), dtype=dtype)
    fao2mo = cc._scf.with_df.ao2mo
=======
    out = None
    if isinstance(buf, h5py.Group):
        out = buf.create_dataset('tmp', (nkpts,nkpts,nkpts,nocca,nmoa,nmoa,nmoa), dtype)
    oppp = thisdf.ao2mo_7d([orboa,mo_coeff[0],mo_coeff[0],mo_coeff[0]], kpts,
                           factor=1./nkpts, out=out)
    for kp, kq, kr in kpts_helper.loop_kkk(nkpts):
        ks = kconserv[kp,kq,kr]
        tmp = np.asarray(oppp[kp,kq,kr])
        eris.oooo[kp,kq,kr] = tmp[:nocca,:nocca,:nocca,:nocca]
        eris.ooov[kp,kq,kr] = tmp[:nocca,:nocca,:nocca,nocca:]
        eris.oovv[kp,kq,kr] = tmp[:nocca,:nocca,nocca:,nocca:]
        eris.ovov[kp,kq,kr] = tmp[:nocca,nocca:,:nocca,nocca:]
        eris.voov[kq,kp,ks] = tmp[:nocca,nocca:,nocca:,:nocca].conj().transpose(1,0,3,2)
        eris.vovv[kq,kp,ks] = tmp[:nocca,nocca:,nocca:,nocca:].conj().transpose(1,0,3,2)
    oppp = None

    if isinstance(buf, h5py.Group):
        del(buf['tmp'])
        out = buf.create_dataset('tmp', (nkpts,nkpts,nkpts,noccb,nmob,nmob,nmob), dtype)
    oppp = thisdf.ao2mo_7d([orbob,mo_coeff[1],mo_coeff[1],mo_coeff[1]], kpts,
                           factor=1./nkpts, out=out)
>>>>>>> 062bd17f
    for kp, kq, kr in kpts_helper.loop_kkk(nkpts):
        ks = kconserv[kp,kq,kr]
        tmp = np.asarray(oppp[kp,kq,kr])
        eris.OOOO[kp,kq,kr] = tmp[:noccb,:noccb,:noccb,:noccb]
        eris.OOOV[kp,kq,kr] = tmp[:noccb,:noccb,:noccb,noccb:]
        eris.OOVV[kp,kq,kr] = tmp[:noccb,:noccb,noccb:,noccb:]
        eris.OVOV[kp,kq,kr] = tmp[:noccb,noccb:,:noccb,noccb:]
        eris.VOOV[kq,kp,ks] = tmp[:noccb,noccb:,noccb:,:noccb].conj().transpose(1,0,3,2)
        eris.VOVV[kq,kp,ks] = tmp[:noccb,noccb:,noccb:,noccb:].conj().transpose(1,0,3,2)
    oppp = None

    if isinstance(buf, h5py.Group):
        del(buf['tmp'])
        out = buf.create_dataset('tmp', (nkpts,nkpts,nkpts,nocca,nmoa,nmob,nmob), dtype)
    oppp = thisdf.ao2mo_7d([orboa,mo_coeff[0],mo_coeff[1],mo_coeff[1]], kpts,
                           factor=1./nkpts, out=out)
    for kp, kq, kr in kpts_helper.loop_kkk(nkpts):
        ks = kconserv[kp,kq,kr]
        tmp = np.asarray(oppp[kp,kq,kr])
        eris.ooOO[kp,kq,kr] = tmp[:nocca,:nocca,:noccb,:noccb]
        eris.ooOV[kp,kq,kr] = tmp[:nocca,:nocca,:noccb,noccb:]
        eris.ooVV[kp,kq,kr] = tmp[:nocca,:nocca,noccb:,noccb:]
        eris.ovOV[kp,kq,kr] = tmp[:nocca,nocca:,:noccb,noccb:]
        eris.voOV[kq,kp,ks] = tmp[:nocca,nocca:,noccb:,:noccb].conj().transpose(1,0,3,2)
        eris.voVV[kq,kp,ks] = tmp[:nocca,nocca:,noccb:,noccb:].conj().transpose(1,0,3,2)
    oppp = None

    if isinstance(buf, h5py.Group):
        del(buf['tmp'])
        out = buf.create_dataset('tmp', (nkpts,nkpts,nkpts,noccb,nmob,nmoa,nmoa), dtype)
    oppp = thisdf.ao2mo_7d([orbob,mo_coeff[1],mo_coeff[0],mo_coeff[0]], kpts,
                           factor=1./nkpts, out=out)
    for kp, kq, kr in kpts_helper.loop_kkk(nkpts):
        ks = kconserv[kp,kq,kr]
        tmp = np.asarray(oppp[kp,kq,kr])
        #eris.OOoo[kp,kq,kr] = tmp[:noccb,:noccb,:nocca,:nocca]
        eris.OOov[kp,kq,kr] = tmp[:noccb,:noccb,:nocca,nocca:]
        eris.OOvv[kp,kq,kr] = tmp[:noccb,:noccb,nocca:,nocca:]
        #eris.OVov[kp,kq,kr] = tmp[:noccb,noccb:,:nocca,nocca:]
        #eris.VOov[kq,kp,ks] = tmp[:noccb,noccb:,nocca:,:nocca].conj().transpose(1,0,3,2)
        eris.VOvv[kq,kp,ks] = tmp[:noccb,noccb:,nocca:,nocca:].conj().transpose(1,0,3,2)
    oppp = None

    log.timer('CCSD integral transformation', *cput0)
    return eris

def _make_eris_outcore(cc, mo_coeff=None):
    eris = uccsd._ChemistsERIs()
    if mo_coeff is None:
        mo_coeff = cc.mo_coeff
    eris.mo_coeff = mo_coeff
    eris.nocc = cc.nocc

    nkpts = cc.nkpts
    nocca, noccb = cc.nocc
    nmoa, nmob = cc.nmo
    nvira, nvirb = nmoa - nocca, nmob - noccb

    if gamma_point(cc.kpts):
        dtype = np.double
    else:
        dtype = np.complex128
    dtype = np.result_type(dtype, *mo_coeff[0]).char

    eris.feri = feri = lib.H5TmpFile()

    eris.oooo = feri.create_dataset('oooo', (nkpts,nkpts,nkpts,nocca,nocca,nocca,nocca), dtype)
    eris.ooov = feri.create_dataset('ooov', (nkpts,nkpts,nkpts,nocca,nocca,nocca,nvira), dtype)
    eris.oovv = feri.create_dataset('oovv', (nkpts,nkpts,nkpts,nocca,nocca,nvira,nvira), dtype)
    eris.ovov = feri.create_dataset('ovov', (nkpts,nkpts,nkpts,nocca,nvira,nocca,nvira), dtype)
    eris.voov = feri.create_dataset('voov', (nkpts,nkpts,nkpts,nvira,nocca,nocca,nvira), dtype)
    eris.vovv = feri.create_dataset('vovv', (nkpts,nkpts,nkpts,nvira,nocca,nvira,nvira), dtype)
    eris.vvvv = feri.create_dataset('vvvv', (nkpts,nkpts,nkpts,nvira,nvira,nvira,nvira), dtype)

    eris.OOOO = feri.create_dataset('OOOO', (nkpts,nkpts,nkpts,noccb,noccb,noccb,noccb), dtype)
    eris.OOOV = feri.create_dataset('OOOV', (nkpts,nkpts,nkpts,noccb,noccb,noccb,nvirb), dtype)
    eris.OOVV = feri.create_dataset('OOVV', (nkpts,nkpts,nkpts,noccb,noccb,nvirb,nvirb), dtype)
    eris.OVOV = feri.create_dataset('OVOV', (nkpts,nkpts,nkpts,noccb,nvirb,noccb,nvirb), dtype)
    eris.VOOV = feri.create_dataset('VOOV', (nkpts,nkpts,nkpts,nvirb,noccb,noccb,nvirb), dtype)
    eris.VOVV = feri.create_dataset('VOVV', (nkpts,nkpts,nkpts,nvirb,noccb,nvirb,nvirb), dtype)
    eris.VVVV = feri.create_dataset('VVVV', (nkpts,nkpts,nkpts,nvirb,nvirb,nvirb,nvirb), dtype)

    eris.ooOO = feri.create_dataset('ooOO', (nkpts,nkpts,nkpts,nocca,nocca,noccb,noccb), dtype)
    eris.ooOV = feri.create_dataset('ooOV', (nkpts,nkpts,nkpts,nocca,nocca,noccb,nvirb), dtype)
    eris.ooVV = feri.create_dataset('ooVV', (nkpts,nkpts,nkpts,nocca,nocca,nvirb,nvirb), dtype)
    eris.ovOV = feri.create_dataset('ovOV', (nkpts,nkpts,nkpts,nocca,nvira,noccb,nvirb), dtype)
    eris.voOV = feri.create_dataset('voOV', (nkpts,nkpts,nkpts,nvira,nocca,noccb,nvirb), dtype)
    eris.voVV = feri.create_dataset('voVV', (nkpts,nkpts,nkpts,nvira,nocca,nvirb,nvirb), dtype)
    eris.vvVV = feri.create_dataset('vvVV', (nkpts,nkpts,nkpts,nvira,nvira,nvirb,nvirb), dtype)

    eris.OOoo = None
    eris.OOov = feri.create_dataset('OOov', (nkpts,nkpts,nkpts,noccb,noccb,nocca,nvira), dtype)
    eris.OOvv = feri.create_dataset('OOvv', (nkpts,nkpts,nkpts,noccb,noccb,nvira,nvira), dtype)
    eris.OVov = None
    eris.VOov = None
    eris.VOvv = feri.create_dataset('VOvv', (nkpts,nkpts,nkpts,nvirb,noccb,nvira,nvira), dtype)
    eris.VVvv = None

    fswap = lib.H5TmpFile()
    _kuccsd_eris_common_(cc, eris, fswap)
    fswap = None

    thisdf = cc._scf.with_df
    orbva = np.asarray(mo_coeff[0][:,:,nocca:], order='C')
    orbvb = np.asarray(mo_coeff[1][:,:,noccb:], order='C')
    thisdf.ao2mo_7d(orbva, cc.kpts, factor=1./nkpts, out=eris.vvvv)
    thisdf.ao2mo_7d(orbvb, cc.kpts, factor=1./nkpts, out=eris.VVVV)
    thisdf.ao2mo_7d([orbva,orbva,orbvb,orbvb], cc.kpts, factor=1./nkpts, out=eris.vvVV)

    return eris

def _make_df_eris(cc, mo_coeff=None):
    from pyscf.pbc.df import df
    from pyscf.ao2mo import _ao2mo
    cell = cc._scf.cell
    if cell.dimension == 2:
        raise NotImplementedError

    eris = uccsd._ChemistsERIs()
    if mo_coeff is None:
        mo_coeff = cc.mo_coeff
    eris.mo_coeff = mo_coeff
    eris.nocc = cc.nocc
    thisdf = cc._scf.with_df

    kpts = cc.kpts
    nkpts = cc.nkpts
    nocca, noccb = cc.nocc
    nmoa, nmob = cc.nmo
    nvira, nvirb = nmoa - nocca, nmob - noccb
    if getattr(thisdf, 'auxcell', None):
        naux = thisdf.auxcell.nao_nr()
    else:
        naux = thisdf.get_naoaux()
    nao = cell.nao_nr()
    mo_kpts_a, mo_kpts_b = eris.mo_coeff

    if gamma_point(kpts):
        dtype = np.double
    else:
        dtype = np.complex128
    dtype = np.result_type(dtype, *mo_kpts_a)

    eris.feri = feri = lib.H5TmpFile()

    eris.oooo = feri.create_dataset('oooo', (nkpts,nkpts,nkpts,nocca,nocca,nocca,nocca), dtype)
    eris.ooov = feri.create_dataset('ooov', (nkpts,nkpts,nkpts,nocca,nocca,nocca,nvira), dtype)
    eris.oovv = feri.create_dataset('oovv', (nkpts,nkpts,nkpts,nocca,nocca,nvira,nvira), dtype)
    eris.ovov = feri.create_dataset('ovov', (nkpts,nkpts,nkpts,nocca,nvira,nocca,nvira), dtype)
    eris.voov = feri.create_dataset('voov', (nkpts,nkpts,nkpts,nvira,nocca,nocca,nvira), dtype)
    eris.vovv = feri.create_dataset('vovv', (nkpts,nkpts,nkpts,nvira,nocca,nvira,nvira), dtype)
    eris.vvvv = None

    eris.OOOO = feri.create_dataset('OOOO', (nkpts,nkpts,nkpts,noccb,noccb,noccb,noccb), dtype)
    eris.OOOV = feri.create_dataset('OOOV', (nkpts,nkpts,nkpts,noccb,noccb,noccb,nvirb), dtype)
    eris.OOVV = feri.create_dataset('OOVV', (nkpts,nkpts,nkpts,noccb,noccb,nvirb,nvirb), dtype)
    eris.OVOV = feri.create_dataset('OVOV', (nkpts,nkpts,nkpts,noccb,nvirb,noccb,nvirb), dtype)
    eris.VOOV = feri.create_dataset('VOOV', (nkpts,nkpts,nkpts,nvirb,noccb,noccb,nvirb), dtype)
    eris.VOVV = feri.create_dataset('VOVV', (nkpts,nkpts,nkpts,nvirb,noccb,nvirb,nvirb), dtype)
    eris.VVVV = None

    eris.ooOO = feri.create_dataset('ooOO', (nkpts,nkpts,nkpts,nocca,nocca,noccb,noccb), dtype)
    eris.ooOV = feri.create_dataset('ooOV', (nkpts,nkpts,nkpts,nocca,nocca,noccb,nvirb), dtype)
    eris.ooVV = feri.create_dataset('ooVV', (nkpts,nkpts,nkpts,nocca,nocca,nvirb,nvirb), dtype)
    eris.ovOV = feri.create_dataset('ovOV', (nkpts,nkpts,nkpts,nocca,nvira,noccb,nvirb), dtype)
    eris.voOV = feri.create_dataset('voOV', (nkpts,nkpts,nkpts,nvira,nocca,noccb,nvirb), dtype)
    eris.voVV = feri.create_dataset('voVV', (nkpts,nkpts,nkpts,nvira,nocca,nvirb,nvirb), dtype)
    eris.vvVV = None

    eris.OOoo = None
    eris.OOov = feri.create_dataset('OOov', (nkpts,nkpts,nkpts,noccb,noccb,nocca,nvira), dtype)
    eris.OOvv = feri.create_dataset('OOvv', (nkpts,nkpts,nkpts,noccb,noccb,nvira,nvira), dtype)
    eris.OVov = None
    eris.VOov = None
    eris.VOvv = feri.create_dataset('VOvv', (nkpts,nkpts,nkpts,nvirb,noccb,nvira,nvira), dtype)
    eris.VVvv = None

    fswap = lib.H5TmpFile()
    _kuccsd_eris_common_(cc, eris, fswap)
    fswap = None

    eris.Lpv = np.zeros((nkpts,nkpts,naux,nmoa,nvira), dtype=dtype)
    eris.LPV = np.zeros((nkpts,nkpts,naux,nmob,nvirb), dtype=dtype)
    with h5py.File(thisdf._cderi, 'r') as f:
        kptij_lst = f['j3c-kptij'].value
        tao = []
        ao_loc = None
        for ki, kpti in enumerate(kpts):
            for kj, kptj in enumerate(kpts):
                kpti_kptj = np.array((kpti,kptj))
                Lpq = np.asarray(df._getitem(f, 'j3c', kpti_kptj, kptij_lst))

                mo_a = np.hstack((mo_kpts_a[ki], mo_kpts_a[kj][:,nocca:]))
                mo_b = np.hstack((mo_kpts_b[ki], mo_kpts_b[kj][:,noccb:]))
                mo_a = np.asarray(mo_a, dtype=dtype, order='F')
                mo_b = np.asarray(mo_b, dtype=dtype, order='F')
                if dtype == np.double:
                    _ao2mo.nr_e2(Lpq, mo_a, (0, nmoa, nmoa, nmoa+nvira), aosym='s2',
                                 out=eris.Lpv[ki,kj])
                    _ao2mo.nr_e2(Lpq, mo_b, (0, nmob, nmob, nmob+nvirb), aosym='s2',
                                 out=eris.LPV[ki,kj])
                else:
                    if Lpq.size != naux*nao**2: # aosym = 's2'
                        Lpq = lib.unpack_tril(Lpq).astype(np.complex128)
                    _ao2mo.r_e2(Lpq, mo_a, (0, nmoa, nmoa, nmoa+nvira), tao, ao_loc,
                                out=eris.Lpv[ki,kj])
                    _ao2mo.r_e2(Lpq, mo_b, (0, nmob, nmob, nmob+nvirb), tao, ao_loc,
                                out=eris.LPV[ki,kj])

    return eris


if __name__ == '__main__':
    from pyscf.pbc import gto, scf, cc
    from pyscf import lo

    cell = gto.Cell()
    cell.atom='''
    He 0.000000000000   0.000000000000   0.000000000000
    He 1.685068664391   1.685068664391   1.685068664391
    '''
    #cell.basis = [[0, (1., 1.)], [1, (.5, 1.)]]
    cell.basis = [[0, (1., 1.)], [0, (.5, 1.)]]
    cell.a = '''
    0.000000000, 3.370137329, 3.370137329
    3.370137329, 0.000000000, 3.370137329
    3.370137329, 3.370137329, 0.000000000'''
    cell.unit = 'B'
    cell.mesh = [13]*3
    cell.build()

    np.random.seed(2)
    # Running HF and CCSD with 1x1x2 Monkhorst-Pack k-point mesh
    kmf = scf.KUHF(cell, kpts=cell.make_kpts([1,1,3]), exxdiv=None)
    nmo = cell.nao_nr()
    kmf.mo_occ = np.zeros((2,3,nmo))
    kmf.mo_occ[0,:,:3] = 1
    kmf.mo_occ[1,:,:1] = 1
    kmf.mo_energy = np.arange(nmo) + np.random.random((2,3,nmo)) * .3
    kmf.mo_energy[kmf.mo_occ == 0] += 2

    mo = (np.random.random((2,3,nmo,nmo)) +
          np.random.random((2,3,nmo,nmo))*1j - .5-.5j)
    s = kmf.get_ovlp()
    kmf.mo_coeff = np.empty_like(mo)
    nkpts = len(kmf.kpts)
    for k in range(nkpts):
        kmf.mo_coeff[0,k] = lo.orth.vec_lowdin(mo[0,k], s[k])
        kmf.mo_coeff[1,k] = lo.orth.vec_lowdin(mo[1,k], s[k])

    def rand_t1_t2(mycc):
        nkpts = mycc.nkpts
        nocca, noccb = mycc.nocc
        nmoa, nmob = mycc.nmo
        nvira, nvirb = nmoa - nocca, nmob - noccb
        np.random.seed(1)
        t1a = (np.random.random((nkpts,nocca,nvira)) +
               np.random.random((nkpts,nocca,nvira))*1j - .5-.5j)
        t1b = (np.random.random((nkpts,noccb,nvirb)) +
               np.random.random((nkpts,noccb,nvirb))*1j - .5-.5j)
        t2aa = (np.random.random((nkpts,nkpts,nkpts,nocca,nocca,nvira,nvira)) +
                np.random.random((nkpts,nkpts,nkpts,nocca,nocca,nvira,nvira))*1j - .5-.5j)
        kconserv = kpts_helper.get_kconserv(kmf.cell, kmf.kpts)
        t2aa = t2aa - t2aa.transpose(1,0,2,4,3,5,6)
        tmp = t2aa.copy()
        for ki, kj, kk in kpts_helper.loop_kkk(nkpts):
            kl = kconserv[ki, kk, kj]
            t2aa[ki,kj,kk] = t2aa[ki,kj,kk] - tmp[ki,kj,kl].transpose(0,1,3,2)
        t2ab = (np.random.random((nkpts,nkpts,nkpts,nocca,noccb,nvira,nvirb)) +
                np.random.random((nkpts,nkpts,nkpts,nocca,noccb,nvira,nvirb))*1j - .5-.5j)
        t2bb = (np.random.random((nkpts,nkpts,nkpts,noccb,noccb,nvirb,nvirb)) +
                np.random.random((nkpts,nkpts,nkpts,noccb,noccb,nvirb,nvirb))*1j - .5-.5j)
        t2bb = t2bb - t2bb.transpose(1,0,2,4,3,5,6)
        tmp = t2bb.copy()
        for ki, kj, kk in kpts_helper.loop_kkk(nkpts):
            kl = kconserv[ki, kk, kj]
            t2bb[ki,kj,kk] = t2bb[ki,kj,kk] - tmp[ki,kj,kl].transpose(0,1,3,2)

        t1 = (t1a, t1b)
        t2 = (t2aa, t2ab, t2bb)
        return t1, t2

    mycc = KUCCSD(kmf)
    eris = mycc.ao2mo()
    t1, t2 = rand_t1_t2(mycc)
    Ht1, Ht2 = mycc.update_amps(t1, t2, eris)
    print(lib.finger(Ht1[0]) - (2.2677885702176339-2.5150764056992041j))
    print(lib.finger(Ht1[1]) - (-51.643438947846086+526.58026126100458j))
    print(lib.finger(Ht2[0]) - (-29.490813482748258-8.7509143690136018j))
    print(lib.finger(Ht2[1]) - (2256.0440056839416-193.16480896707569j))
    print(lib.finger(Ht2[2]) - (-250.59447681063182-397.57189085666982j))

    kmf.mo_occ[:] = 0
    kmf.mo_occ[:,:,:2] = 1
    mycc = KUCCSD(kmf)
    eris = mycc.ao2mo()
    t1, t2 = rand_t1_t2(mycc)
    Ht1, Ht2 = mycc.update_amps(t1, t2, eris)
    print(lib.finger(Ht1[0]) - (5.4622516572705662+1.990046725028729j))
    print(lib.finger(Ht1[1]) - (4.8801120611799043-5.9940463787453488j))
    print(lib.finger(Ht2[0]) - (-192.38864512375193+305.14191018543983j))
    print(lib.finger(Ht2[1]) - (23085.044505825954-11527.802302550244j))
    print(lib.finger(Ht2[2]) - (115.57932548288559-40.888597453928604j))

    from pyscf.pbc.cc import kccsd
    kgcc = kccsd.GCCSD(scf.addons.convert_to_ghf(kmf))
    kccsd_eris = kccsd._make_eris_incore(kgcc, kgcc._scf.mo_coeff)
    r1 = kgcc.spatial2spin(t1)
    r2 = kgcc.spatial2spin(t2)
    ge = kccsd.energy(kgcc, r1, r2, kccsd_eris)
    r1, r2 = kgcc.update_amps(r1, r2, kccsd_eris)
    ue = energy(mycc, t1, t2, eris)
    print(abs(ge - ue))
    print(abs(r1 - kgcc.spatial2spin(Ht1)).max())
    print(abs(r2 - kgcc.spatial2spin(Ht2)).max())

    kmf = kmf.density_fit(auxbasis=[[0, (1., 1.)]])
    mycc = KUCCSD(kmf)
    eris = _make_df_eris(mycc, mycc.mo_coeff)
    t1, t2 = rand_t1_t2(mycc)
    Ht1, Ht2 = mycc.update_amps(t1, t2, eris)

    print(lib.finger(Ht1[0]) - (6.9341372555790013+0.87313546297025901j))
    print(lib.finger(Ht1[1]) - (6.7538005829391992-0.95702422534126796j))
    print(lib.finger(Ht2[0]) - (-509.24544842179876+448.00925776269855j))
    print(lib.finger(Ht2[1]) - (107.5960392010511+40.869216223808067j)  )
    print(lib.finger(Ht2[2]) - (-196.75910296082139+218.53005038057515j))
    kgcc = kccsd.GCCSD(scf.addons.convert_to_ghf(kmf))
    kccsd_eris = kccsd._make_eris_incore(kgcc, kgcc._scf.mo_coeff)
    r1 = kgcc.spatial2spin(t1)
    r2 = kgcc.spatial2spin(t2)
    ge = kccsd.energy(kgcc, r1, r2, kccsd_eris)
    r1, r2 = kgcc.update_amps(r1, r2, kccsd_eris)
    print(abs(r1 - kgcc.spatial2spin(Ht1)).max())
    print(abs(r2 - kgcc.spatial2spin(Ht2)).max())

    print(all([abs(lib.finger(eris.oooo) - (-0.18290712163391809-0.13839081039521306j)  )<1e-8,
               abs(lib.finger(eris.ooOO) - (-0.084752145202964035-0.28496525042110676j) )<1e-8,
               #abs(lib.finger(eris.OOoo) - (0.43054922768629345-0.27990237216969871j)   )<1e-8,
               abs(lib.finger(eris.OOOO) - (-0.2941475969103261-0.047247498899840978j)  )<1e-8,
               abs(lib.finger(eris.ooov) - (0.23381463349517045-0.11703340936984277j)   )<1e-8,
               abs(lib.finger(eris.ooOV) - (-0.052655392703214066+0.69533309442418556j) )<1e-8,
               abs(lib.finger(eris.OOov) - (-0.2111361247200903+0.85087916975274647j)   )<1e-8,
               abs(lib.finger(eris.OOOV) - (-0.36995992208047412-0.18887278030885621j)  )<1e-8,
               abs(lib.finger(eris.oovv) - (0.21107397525051516+0.0048714991438174871j) )<1e-8,
               abs(lib.finger(eris.ooVV) - (-0.076411225687065987+0.11080438166425896j) )<1e-8,
               abs(lib.finger(eris.OOvv) - (-0.17880337626095003-0.24174716216954206j)  )<1e-8,
               abs(lib.finger(eris.OOVV) - (0.059186286356424908+0.68433866387500164j)  )<1e-8,
               abs(lib.finger(eris.ovov) - (0.15402983765151051+0.064359681685222214j)  )<1e-8,
               abs(lib.finger(eris.ovOV) - (-0.10697649196044598+0.30351249676253234j)  )<1e-8,
               #abs(lib.finger(eris.OVov) - (-0.17619329728836752-0.56585020976035816j)  )<1e-8,
               abs(lib.finger(eris.OVOV) - (-0.63963235318492118+0.69863219317718828j)  )<1e-8,
               abs(lib.finger(eris.voov) - (-0.24137641647339092+0.18676684336011531j)  )<1e-8,
               abs(lib.finger(eris.voOV) - (0.19257709151227204+0.38929027819406414j)   )<1e-8,
               #abs(lib.finger(eris.VOov) - (0.07632606729926053-0.70350947950650355j)   )<1e-8,
               abs(lib.finger(eris.VOOV) - (-0.47970203195500816+0.46735207193861927j)  )<1e-8,
               abs(lib.finger(eris.vovv) - (-0.1342049915673903-0.23391327821719513j)   )<1e-8,
               abs(lib.finger(eris.voVV) - (-0.28989635223866056+0.9644368822688475j)   )<1e-8,
               abs(lib.finger(eris.VOvv) - (-0.32428269235420271+0.0029847254383674748j))<1e-8,
               abs(lib.finger(eris.VOVV) - (0.45031779746222456-0.36858577475752041j)   )<1e-8]))

    eris = _make_eris_outcore(mycc, mycc.mo_coeff)
    print(all([abs(lib.finger(eris.oooo) - (-0.18290712163391809-0.13839081039521306j)  )<1e-8,
               abs(lib.finger(eris.ooOO) - (-0.084752145202964035-0.28496525042110676j) )<1e-8,
               #abs(lib.finger(eris.OOoo) - (0.43054922768629345-0.27990237216969871j)   )<1e-8,
               abs(lib.finger(eris.OOOO) - (-0.2941475969103261-0.047247498899840978j)  )<1e-8,
               abs(lib.finger(eris.ooov) - (0.23381463349517045-0.11703340936984277j)   )<1e-8,
               abs(lib.finger(eris.ooOV) - (-0.052655392703214066+0.69533309442418556j) )<1e-8,
               abs(lib.finger(eris.OOov) - (-0.2111361247200903+0.85087916975274647j)   )<1e-8,
               abs(lib.finger(eris.OOOV) - (-0.36995992208047412-0.18887278030885621j)  )<1e-8,
               abs(lib.finger(eris.oovv) - (0.21107397525051516+0.0048714991438174871j) )<1e-8,
               abs(lib.finger(eris.ooVV) - (-0.076411225687065987+0.11080438166425896j) )<1e-8,
               abs(lib.finger(eris.OOvv) - (-0.17880337626095003-0.24174716216954206j)  )<1e-8,
               abs(lib.finger(eris.OOVV) - (0.059186286356424908+0.68433866387500164j)  )<1e-8,
               abs(lib.finger(eris.ovov) - (0.15402983765151051+0.064359681685222214j)  )<1e-8,
               abs(lib.finger(eris.ovOV) - (-0.10697649196044598+0.30351249676253234j)  )<1e-8,
               #abs(lib.finger(eris.OVov) - (-0.17619329728836752-0.56585020976035816j)  )<1e-8,
               abs(lib.finger(eris.OVOV) - (-0.63963235318492118+0.69863219317718828j)  )<1e-8,
               abs(lib.finger(eris.voov) - (-0.24137641647339092+0.18676684336011531j)  )<1e-8,
               abs(lib.finger(eris.voOV) - (0.19257709151227204+0.38929027819406414j)   )<1e-8,
               #abs(lib.finger(eris.VOov) - (0.07632606729926053-0.70350947950650355j)   )<1e-8,
               abs(lib.finger(eris.VOOV) - (-0.47970203195500816+0.46735207193861927j)  )<1e-8,
               abs(lib.finger(eris.vovv) - (-0.1342049915673903-0.23391327821719513j)   )<1e-8,
               abs(lib.finger(eris.voVV) - (-0.28989635223866056+0.9644368822688475j)   )<1e-8,
               abs(lib.finger(eris.VOvv) - (-0.32428269235420271+0.0029847254383674748j))<1e-8,
               abs(lib.finger(eris.VOVV) - (0.45031779746222456-0.36858577475752041j)   )<1e-8,
               abs(lib.finger(eris.vvvv) - (-0.080512851258903173-0.2868384266725581j)  )<1e-8,
               abs(lib.finger(eris.vvVV) - (-0.5137063762484736+1.1036785801263898j)    )<1e-8,
               #abs(lib.finger(eris.VVvv) - (0.16468487082491939+0.25730725586992997j)   )<1e-8,
               abs(lib.finger(eris.VVVV) - (-0.56714875196802295+0.058636785679170501j) )<1e-8]))<|MERGE_RESOLUTION|>--- conflicted
+++ resolved
@@ -815,43 +815,6 @@
     # The momentum conservation array
     kconserv = cc.khelper.kconserv
 
-<<<<<<< HEAD
-    dtype = mo_coeff[0][0].dtype
-    eris.oooo = np.empty((nkpts,nkpts,nkpts,nocca,nocca,nocca,nocca), dtype=dtype)
-    eris.ooov = np.empty((nkpts,nkpts,nkpts,nocca,nocca,nocca,nvira), dtype=dtype)
-    eris.oovv = np.empty((nkpts,nkpts,nkpts,nocca,nocca,nvira,nvira), dtype=dtype)
-    eris.ovov = np.empty((nkpts,nkpts,nkpts,nocca,nvira,nocca,nvira), dtype=dtype)
-    eris.voov = np.empty((nkpts,nkpts,nkpts,nvira,nocca,nocca,nvira), dtype=dtype)
-    eris.vovv = np.empty((nkpts,nkpts,nkpts,nvira,nocca,nvira,nvira), dtype=dtype)
-    eris.vvvv = np.empty((nkpts,nkpts,nkpts,nvira,nvira,nvira,nvira), dtype=dtype)
-    eris.oovo = np.empty((nkpts,nkpts,nkpts,nocca,nocca,nvira,nocca), dtype=dtype)
-    eris.vooo = np.empty((nkpts,nkpts,nkpts,nvira,nocca,nocca,nocca), dtype=dtype)
-    fao2mo = cc._scf.with_df.ao2mo
-    for kp, kq, kr in kpts_helper.loop_kkk(nkpts):
-        ks = kconserv[kp,kq,kr]
-        eri_kpt = fao2mo((mo_a[kp],mo_a[kq],mo_a[kr],mo_a[ks]),
-                         (kpts[kp],kpts[kq],kpts[kr],kpts[ks]), compact=False)
-        eri_kpt = eri_kpt.reshape(nmoa,nmoa,nmoa,nmoa)
-
-        eris.oooo[kp,kq,kr] = eri_kpt[:nocca,:nocca,:nocca,:nocca] / nkpts
-        eris.ooov[kp,kq,kr] = eri_kpt[:nocca,:nocca,:nocca,nocca:] / nkpts
-        eris.oovv[kp,kq,kr] = eri_kpt[:nocca,:nocca,nocca:,nocca:] / nkpts
-        eris.ovov[kp,kq,kr] = eri_kpt[:nocca,nocca:,:nocca,nocca:] / nkpts
-        eris.voov[kp,kq,kr] = eri_kpt[nocca:,:nocca,:nocca,nocca:] / nkpts
-        eris.vovv[kp,kq,kr] = eri_kpt[nocca:,:nocca,nocca:,nocca:] / nkpts
-        eris.vvvv[kp,kq,kr] = eri_kpt[nocca:,nocca:,nocca:,nocca:] / nkpts
-        eris.oovo[kp,kq,kr] = eri_kpt[:nocca,:nocca,nocca:,:nocca] / nkpts
-        eris.vooo[kp,kq,kr] = eri_kpt[nocca:,:nocca,:nocca,:nocca] / nkpts
-
-    eris.OOOO = np.empty((nkpts,nkpts,nkpts,noccb,noccb,noccb,noccb), dtype=dtype)
-    eris.OOOV = np.empty((nkpts,nkpts,nkpts,noccb,noccb,noccb,nvirb), dtype=dtype)
-    eris.OOVV = np.empty((nkpts,nkpts,nkpts,noccb,noccb,nvirb,nvirb), dtype=dtype)
-    eris.OVOV = np.empty((nkpts,nkpts,nkpts,noccb,nvirb,noccb,nvirb), dtype=dtype)
-    eris.VOOV = np.empty((nkpts,nkpts,nkpts,nvirb,noccb,noccb,nvirb), dtype=dtype)
-    eris.VOVV = np.empty((nkpts,nkpts,nkpts,nvirb,noccb,nvirb,nvirb), dtype=dtype)
-    eris.VVVV = np.empty((nkpts,nkpts,nkpts,nvirb,nvirb,nvirb,nvirb), dtype=dtype)
-    fao2mo = cc._scf.with_df.ao2mo
-=======
     out = None
     if isinstance(buf, h5py.Group):
         out = buf.create_dataset('tmp', (nkpts,nkpts,nkpts,nocca,nmoa,nmoa,nmoa), dtype)
@@ -873,7 +836,6 @@
         out = buf.create_dataset('tmp', (nkpts,nkpts,nkpts,noccb,nmob,nmob,nmob), dtype)
     oppp = thisdf.ao2mo_7d([orbob,mo_coeff[1],mo_coeff[1],mo_coeff[1]], kpts,
                            factor=1./nkpts, out=out)
->>>>>>> 062bd17f
     for kp, kq, kr in kpts_helper.loop_kkk(nkpts):
         ks = kconserv[kp,kq,kr]
         tmp = np.asarray(oppp[kp,kq,kr])
