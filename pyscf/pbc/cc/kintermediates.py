#!/usr/bin/env python
# Copyright 2014-2018 The PySCF Developers. All Rights Reserved.
#
# Licensed under the Apache License, Version 2.0 (the "License");
# you may not use this file except in compliance with the License.
# You may obtain a copy of the License at
#
#     http://www.apache.org/licenses/LICENSE-2.0
#
# Unless required by applicable law or agreed to in writing, software
# distributed under the License is distributed on an "AS IS" BASIS,
# WITHOUT WARRANTIES OR CONDITIONS OF ANY KIND, either express or implied.
# See the License for the specific language governing permissions and
# limitations under the License.
#
# Authors: James D. McClain
#          Timothy Berkelbach <tim.berkelbach@gmail.com>
#

#import numpy as np
from pyscf import lib
from pyscf.pbc.lib import kpts_helper
import numpy

#einsum = np.einsum
einsum = lib.einsum

#################################################
# FOLLOWING:                                    #
# J. Gauss and J. F. Stanton,                   #
# J. Chem. Phys. 103, 3561 (1995) Table III     #
#################################################

### Section (a)

def make_tau(cc, t2, t1, t1p, kconserv, fac=1., out=None):
    nkpts, nocc, nvir = t1.shape
    tau1 = numpy.ndarray(t2.shape, dtype=t2.dtype, buffer=out)
    tau1[:] = t2
    for ki in range(nkpts):
        for ka in range(nkpts):
            for kj in range(nkpts):
                    kb = kconserv[ki,ka,kj]
                    tmp = numpy.zeros((nocc,nocc,nvir,nvir),dtype=t2.dtype)
                    if ki == ka and kj == kb:
                        tmp += einsum('ia,jb->ijab',t1[ki],t1p[kj])
                    if ki == kb and kj == ka:
                        tmp -= einsum('ib,ja->ijab',t1[ki],t1p[kj])
                    if kj == ka and ki == kb:
                        tmp -= einsum('ja,ib->ijab',t1[kj],t1p[ki])
                    if kj == kb and ki == ka:
                        tmp += einsum('jb,ia->ijab',t1[kj],t1p[ki])
                    tau1[ki,kj,ka] += fac*0.5*tmp
    return tau1

def cc_Fvv(cc,t1,t2,eris,kconserv):
    nkpts, nocc, nvir = t1.shape
    fov = eris.fock[:,:nocc,nocc:].copy()
    fvv = eris.fock[:,nocc:,nocc:].copy()
    # <o(k1)v(k2)||v(k3)v(k4)> = <v(k2)o(k1)||v(k4)v(k3)> = -<v(k2)o(k1)||v(k3)v(k4)>
    eris_vovv = -eris.ovvv.transpose(1,0,2,4,3,5,6)
    tau_tilde = make_tau(cc,t2,t1,t1,kconserv,fac=0.5)
    Fae = numpy.zeros(fvv.shape, t1.dtype)
    #kconserv = kpts_helper.get_kconserv(cc._scf.cell, cc.kpts)
    for ka in range(nkpts):
        Fae[ka] += fvv[ka]
        Fae[ka] += -0.5*einsum('me,ma->ae',fov[ka],t1[ka])
        for km in range(nkpts):
            Fae[ka] += einsum('mf,amef->ae',t1[km],eris_vovv[ka,km,ka])
            for kn in range(nkpts):
                #kb = kconserv[km,ka,kn]
                Fae[ka] += -0.5*einsum('mnaf,mnef->ae',tau_tilde[km,kn,ka],
                                       eris.oovv[km,kn,ka])
    return Fae

def cc_Foo(cc,t1,t2,eris,kconserv):
    nkpts, nocc, nvir = t1.shape
    fov = eris.fock[:,:nocc,nocc:].copy()
    foo = eris.fock[:,:nocc,:nocc].copy()
    tau_tilde = make_tau(cc,t2,t1,t1,kconserv,fac=0.5)
    Fmi = numpy.zeros(foo.shape, t1.dtype)
    for km in range(nkpts):
        Fmi[km] += foo[km]
        Fmi[km] += 0.5*einsum('me,ie->mi',fov[km],t1[km])
        for kn in range(nkpts):
            Fmi[km] += einsum('ne,mnie->mi',t1[kn],eris.ooov[km,kn,km])
            for ke in range(nkpts):
                Fmi[km] += 0.5*einsum('inef,mnef->mi',tau_tilde[km,kn,ke],
                                      eris.oovv[km,kn,ke])
    return Fmi

def cc_Fov(cc,t1,t2,eris,kconserv):
    nkpts, nocc, nvir = t1.shape
    fov = eris.fock[:,:nocc,nocc:].copy()
    Fme = numpy.zeros(fov.shape, t1.dtype)
    for km in range(nkpts):
        Fme[km] += fov[km]
        for kf in range(nkpts):
            kn = kf
            Fme[km] -= einsum('nf,mnfe->me',t1[kf],eris.oovv[km,kn,kf])
    return Fme

def cc_Woooo(cc,t1,t2,eris,kconserv):
    nkpts, nocc, nvir = t1.shape
    tau = make_tau(cc,t2,t1,t1,kconserv)
    Wmnij = eris.oooo.copy()
    for km in range(nkpts):
        for kn in range(nkpts):
            # Since it's not enough just to switch i and j and need to create the k_i and k_j
            # so that P(ij) switches both i,j and k_i,k_j
            #   t1[ k_j, j, e ] * v[ k_m, k_n, k_i, m, n, i, e ] -> tmp[ k_i, k_j, m, n, i, j ]
            # Here, x = k_j and y = k_i
            tmp = einsum('xje,ymnie->yxmnij',t1,eris.ooov[km,kn])
            tmp = tmp - tmp.transpose(1,0,2,3,5,4)
            for ki in range(nkpts):
                kj = kconserv[km,ki,kn]
                Wmnij[km,kn,ki] += tmp[ki,kj]
                # Here, x = k_e
                Wmnij[km,kn,ki] += 0.25*einsum('xijef,xmnef->mnij',
                        tau[ki,kj],eris.oovv[km,kn])
    return Wmnij

def cc_Wvvvv(cc,t1,t2,eris,kconserv):
    nkpts, nocc, nvir = t1.shape
    eris_vovv = - eris.ovvv.transpose(1,0,2,4,3,5,6)
    tau = make_tau(cc,t2,t1,t1,kconserv)
    Wabef = eris.vvvv.copy()
    for ka in range(nkpts):
        for kb in range(nkpts):
            for ke in range(nkpts):
                km = kb
                tmp  = einsum('mb,amef->abef',t1[kb],eris_vovv[ka,km,ke])
                km = ka
                tmp -= einsum('ma,bmef->abef',t1[ka],eris_vovv[kb,km,ke])
                Wabef[ka,kb,ke] += -tmp
                # km + kn - ka = kb
                # => kn = ka - km + kb
                for km in range(nkpts):
                    kn = kconserv[ka,km,kb]
                    Wabef[ka,kb,ke] += 0.25*einsum('mnab,mnef->abef',tau[km,kn,ka],
                                                   eris.oovv[km,kn,ke])
    return Wabef

def cc_Wovvo(cc,t1,t2,eris,kconserv):
    nkpts, nocc, nvir = t1.shape
    eris_ovvo = numpy.zeros(shape=(nkpts,nkpts,nkpts,nocc,nvir,nvir,nocc),dtype=t2.dtype)
    eris_oovo = numpy.zeros(shape=(nkpts,nkpts,nkpts,nocc,nocc,nvir,nocc),dtype=t2.dtype)
    for km in range(nkpts):
        for kb in range(nkpts):
            for ke in range(nkpts):
                kj = kconserv[km,ke,kb]
                # <mb||je> -> -<mb||ej>
                eris_ovvo[km,kb,ke] = -eris.ovov[km,kb,kj].transpose(0,1,3,2)
                # <mn||je> -> -<mn||ej>
                # let kb = kn as a dummy variable
                eris_oovo[km,kb,ke] = -eris.ooov[km,kb,kj].transpose(0,1,3,2)
    Wmbej = eris_ovvo.copy()
    for km in range(nkpts):
        for kb in range(nkpts):
            for ke in range(nkpts):
                kj = kconserv[km,ke,kb]
                Wmbej[km,kb,ke] += einsum('jf,mbef->mbej',t1[kj,:,:],eris.ovvv[km,kb,ke])
                Wmbej[km,kb,ke] += -einsum('nb,mnej->mbej',t1[kb,:,:],eris_oovo[km,kb,ke])
                for kn in range(nkpts):
                    kf = kconserv[km,ke,kn]
                    Wmbej[km,kb,ke] += -0.5*einsum('jnfb,mnef->mbej',t2[kj,kn,kf],
                                                   eris.oovv[km,kn,ke])
                    if kn == kb and kf == kj:
                        Wmbej[km,kb,ke] += -einsum('jf,nb,mnef->mbej',t1[kj],t1[kn],
                                                   eris.oovv[km,kn,ke])
    return Wmbej

def cc_Wovvo_jk(cc, t1, t2, eris, kconserv):
    nkpts, nocc, nvir = t1.shape
    eris_ovvo = numpy.zeros(shape=(nkpts,nkpts,nkpts,nocc,nvir,nvir,nocc),dtype=t2.dtype)
    eris_oovo = numpy.zeros(shape=(nkpts,nkpts,nkpts,nocc,nocc,nvir,nocc),dtype=t2.dtype)
    Wmbej = eris.ovvo.copy()
    for km in range(nkpts):
        for kb in range(nkpts):
            for ke in range(nkpts):
                kj = kconserv[km,ke,kb]
                Wmbej[km,kb,ke] += einsum('jf,mbef->mbej',t1[kj,:,:],eris.ovvv[km,kb,ke])
                Wmbej[km,kb,ke] += -einsum('nb,mnej->mbej',t1[kb,:,:],eris.oovo[km,kb,ke])
                for kn in range(nkpts):
                    kf = kconserv[km,ke,kn]
                    Wmbej[km,kb,ke] += -0.5*einsum('jnfb,mnef->mbej',t2[kj,kn,kf],
                                                   eris.oovv[km,kn,ke])
                    if kn == kb and kf == kj:
                        Wmbej[km,kb,ke] += -einsum('jf,nb,mnef->mbej',t1[kj],t1[kn],
                                                   eris.oovv[km,kn,ke])
    return Wmbej

### Section (b)

def Fvv(cc,t1,t2,eris,kconserv):
    nkpts, nocc, nvir = t1.shape
    ccFov = cc_Fov(cc,t1,t2,eris,kconserv)
    Fae = cc_Fvv(cc,t1,t2,eris,kconserv)
    for km in range(nkpts):
        Fae[km] -= 0.5*einsum('ma,me->ae', t1[km], ccFov[km])
    return Fae

def Foo(cc,t1,t2,eris,kconserv):
    nkpts, nocc, nvir = t1.shape
    ccFov = cc_Fov(cc,t1,t2,eris,kconserv)
    Fmi = cc_Foo(cc,t1,t2,eris,kconserv)
    for km in range(nkpts):
        Fmi[km] += 0.5*einsum('ie,me->mi',t1[km],ccFov[km])
    return Fmi

def Fov(cc,t1,t2,eris,kconserv):
    nkpts, nocc, nvir = t1.shape
    Fme = cc_Fov(cc,t1,t2,eris,kconserv)
    return Fme

def Woooo(cc,t1,t2,eris,kconserv):
    nkpts, nocc, nvir = t1.shape
    tau = make_tau(cc,t2,t1,t1,kconserv)
    Wmnij = cc_Woooo(cc,t1,t2,eris,kconserv)
    for km in range(nkpts):
        for kn in range(nkpts):
            for ki in range(nkpts):
                kj = kconserv[km ,ki, kn]
                Wmnij[km, kn, ki] += 0.25*einsum('xijef,xmnef->mnij',tau[ki, kj, :],
                                                 eris.oovv[km, kn, :])
    return Wmnij

def Wvvvv(cc,t1,t2,eris,kconserv):
    nkpts, nocc, nvir = t1.shape
<<<<<<< HEAD
    tau = make_tau(cc,t2,t1,t1)
=======
    tau = make_tau(cc,t2,t1,t1,kconserv)
>>>>>>> 62de9d57
    Wabef = cc_Wvvvv(cc,t1,t2,eris,kconserv)
    for ka, kb, ke in kpts_helper.loop_kkk(nkpts):
        kf = kconserv[ka, ke, kb]
        for km in range(nkpts):
            kn = kconserv[ka, km, kb]
            Wabef[ka, kb, ke] += 0.25*einsum('mnab,mnef->abef',tau[km, kn, ka],
                                             eris.oovv[km, kn, ke])
    return Wabef

def Wovvo(cc,t1,t2,eris,kconserv):
    nkpts, nocc, nvir = t1.shape
    Wmbej = cc_Wovvo(cc,t1,t2,eris,kconserv)
    for km, kb, ke in kpts_helper.loop_kkk(nkpts):
        kj = kconserv[km, ke, kb]
        for kn in range(nkpts):
            kf = kconserv[km, ke, kn]
            Wmbej[km, kb, ke] -= 0.5*einsum('jnfb,mnef->mbej',t2[kj, kn, kf],
                                            eris.oovv[km, kn, ke])
    return Wmbej

# Indices in the following can be safely permuted.

def Wooov(cc,t1,t2,eris,kconserv):
    nkpts, nocc, nvir = t1.shape
    Wmnie = eris.ooov.copy()
    for km, kn, ki in kpts_helper.loop_kkk(nkpts):
        kf = ki
        Wmnie[km, kn, ki] += einsum('if,mnfe->mnie',t1[ki], eris.oovv[km, kn, kf])
    return Wmnie

def Wvovv(cc,t1,t2,eris,kconserv):
    nkpts, nocc, nvir = t1.shape
    Wamef = numpy.empty((nkpts, nkpts, nkpts, nvir, nocc, nvir, nvir), dtype=eris.ovvv.dtype)
    for ka, km, ke in kpts_helper.loop_kkk(nkpts):
        kn = ka
        Wamef[ka, km, ke] = -eris.ovvv[km, ka, ke].transpose(1, 0, 2, 3)
        Wamef[ka, km, ke] -= einsum('na,nmef->amef',t1[kn],eris.oovv[kn, km, ke])
    return Wamef

def Wovoo(cc,t1,t2,eris,kconserv):
    nkpts, nocc, nvir = t1.shape

    Wmbij = eris.ovoo.copy()
    for km, kb, ki in kpts_helper.loop_kkk(nkpts):
        kj = kconserv[km, ki, kb]
        for kn in range(nkpts):
            Wmbij[km, kb, ki] += einsum('mnie,jnbe->mbij', eris.ooov[km, kn, ki], t2[kj, kn, kb])

        Wmbij[km, kb, ki] += einsum('ie,mbej->mbij', t1[ki], -eris.ovov[km, kb, kj].transpose(0, 1, 3, 2))
        for kf in range(nkpts):
            kn = kconserv[kb, kj, kf]
            Wmbij[km, kb, ki] -= einsum('ie,njbf,mnef->mbij', t1[ki], t2[kn, kj, kb], eris.oovv[km, kn, ki])
        # P(ij)
        for kn in range(nkpts):
            Wmbij[km, kb, ki] -= einsum('mnje,inbe->mbij', eris.ooov[km, kn, kj], t2[ki, kn, kb])

        Wmbij[km, kb, ki] -= einsum('je,mbei->mbij', t1[kj], -eris.ovov[km, kb, ki].transpose(0, 1, 3, 2))
        for kf in range(nkpts):
            kn = kconserv[kb, ki, kf]
            Wmbij[km, kb, ki] += einsum('je,nibf,mnef->mbij', t1[kj], t2[kn, ki, kb], eris.oovv[km, kn, kj])

    FFov = Fov(cc,t1,t2,eris,kconserv)
    WWoooo = Woooo(cc,t1,t2,eris,kconserv)
    tau = make_tau(cc,t2,t1,t1,kconserv)
    for km, kb, ki in kpts_helper.loop_kkk(nkpts):
        kj = kconserv[km, ki, kb]
        Wmbij[km, kb, ki] -= einsum('me,ijbe->mbij', FFov[km], t2[ki, kj, kb])
        Wmbij[km, kb, ki] -= einsum('nb,mnij->mbij', t1[kb], WWoooo[km, kb, ki])

    for km, kb, ki in kpts_helper.loop_kkk(nkpts):
        kj = kconserv[km, ki, kb]
        Wmbij[km, kb, ki] += 0.5 * einsum('xmbef,xijef->mbij', eris.ovvv[km, kb, :], tau[ki, kj, :])

    return Wmbij

<<<<<<< HEAD
def Wvvvo(t1,t2,eris,kconserv):
    raise NotImplementedError
    nkpts, nocc, nvir = t1.shape
    eris_ovvo = -eris.ovov.transpose(0,1,3,2)
    eris_vvvo = eris.ovvv.transpose(2,3,1,0).conj()
    eris_oovo = -eris.ooov.transpose(0,1,3,2)
    tmp1 = einsum('mbef,miaf->abei',eris.ovvv,t2)
    tmp2 = ( einsum('ma,mbei->abei',t1,eris_ovvo)
            - einsum('ma,nibf,mnef->abei',t1,t2,eris.oovv) )
    FFov = Fov(t1,t2,eris)
    WWvvvv = Wvvvv(t1,t2,eris)
    tau = make_tau(cc,t2,t1,t1)
    Wabei = ( eris_vvvo - einsum('me,miab->abei',FFov,t2)
                    + einsum('if,abef->abei',t1,WWvvvv)
                    + 0.5 * einsum('mnei,mnab->abei',eris_oovo,tau)
                    - tmp1 + tmp1.transpose(1,0,2,3)
                    - tmp2 + tmp2.transpose(1,0,2,3) )
=======
def Wvvvo(cc,t1,t2,eris,kconserv,WWvvvv=None):
    nkpts, nocc, nvir = t1.shape
    FFov = Fov(cc,t1,t2,eris,kconserv)
    if WWvvvv is None:
        WWvvvv = Wvvvv(cc,t1,t2,eris,kconserv)

    eris_ovvo = numpy.zeros(shape=(nkpts,nkpts,nkpts,nocc,nvir,nvir,nocc),dtype=t2.dtype)
    for km in range(nkpts):
        for kb in range(nkpts):
            for ke in range(nkpts):
                kj = kconserv[km,ke,kb]
                eris_ovvo[km,kb,ke] = -eris.ovov[km,kb,kj].transpose(0,1,3,2)

    tmp1 = numpy.zeros((nkpts, nkpts, nkpts, nvir, nvir, nvir, nocc),dtype=t2.dtype)
    tmp2 = numpy.zeros((nkpts, nkpts, nkpts, nvir, nvir, nvir, nocc),dtype=t2.dtype)
    for ka, kb, ke in kpts_helper.loop_kkk(nkpts):
        ki = kconserv[ka,ke,kb]
        tmp2[ka,kb,ke] += einsum('ma,mbei->abei',t1[ka],eris_ovvo[ka,kb,ke])
        for kn in range(nkpts):
            tmp2[ka,kb,ke] -= einsum('ma,nibf,mnef->abei',t1[ka],t2[kn,ki,kb],eris.oovv[ka,kn,ke])
        for km in range(nkpts):
            tmp1[ka,kb,ke] += einsum('mbef,miaf->abei',eris.ovvv[km,kb,ke],t2[km,ki,ka])
    tau = make_tau(cc,t2,t1,t1,kconserv)

    Wabei = -tmp1 + tmp1.transpose(1,0,2,4,3,5,6)
    Wabei -= tmp2 - tmp2.transpose(1,0,2,4,3,5,6)
    for ka, kb, ke in kpts_helper.loop_kkk(nkpts):
        ki = kconserv[ka, ke, kb]
        Wabei[ka, kb, ke] += eris.ovvv[ki, ke, kb].conj().transpose(3, 2, 1, 0)
        Wabei[ka, kb, ke] += einsum('if,abef->abei',t1[ki],WWvvvv[ka, kb, ke])
        Wabei[ka, kb, ke] -= einsum('me,miab->abei',FFov[ke],t2[ke, ki, ka])
        for km in range(nkpts):
            kn = kconserv[ka, km, kb]
            Wabei[ka, kb, ke] += 0.5 * einsum('nmie,mnab->abei',
                                              eris.ooov[kn, km, ki],
                                              tau[km, kn, ka])
>>>>>>> 62de9d57
    return Wabei<|MERGE_RESOLUTION|>--- conflicted
+++ resolved
@@ -227,11 +227,7 @@
 
 def Wvvvv(cc,t1,t2,eris,kconserv):
     nkpts, nocc, nvir = t1.shape
-<<<<<<< HEAD
-    tau = make_tau(cc,t2,t1,t1)
-=======
-    tau = make_tau(cc,t2,t1,t1,kconserv)
->>>>>>> 62de9d57
+    tau = make_tau(cc,t2,t1,t1,kconserv)
     Wabef = cc_Wvvvv(cc,t1,t2,eris,kconserv)
     for ka, kb, ke in kpts_helper.loop_kkk(nkpts):
         kf = kconserv[ka, ke, kb]
@@ -307,25 +303,6 @@
 
     return Wmbij
 
-<<<<<<< HEAD
-def Wvvvo(t1,t2,eris,kconserv):
-    raise NotImplementedError
-    nkpts, nocc, nvir = t1.shape
-    eris_ovvo = -eris.ovov.transpose(0,1,3,2)
-    eris_vvvo = eris.ovvv.transpose(2,3,1,0).conj()
-    eris_oovo = -eris.ooov.transpose(0,1,3,2)
-    tmp1 = einsum('mbef,miaf->abei',eris.ovvv,t2)
-    tmp2 = ( einsum('ma,mbei->abei',t1,eris_ovvo)
-            - einsum('ma,nibf,mnef->abei',t1,t2,eris.oovv) )
-    FFov = Fov(t1,t2,eris)
-    WWvvvv = Wvvvv(t1,t2,eris)
-    tau = make_tau(cc,t2,t1,t1)
-    Wabei = ( eris_vvvo - einsum('me,miab->abei',FFov,t2)
-                    + einsum('if,abef->abei',t1,WWvvvv)
-                    + 0.5 * einsum('mnei,mnab->abei',eris_oovo,tau)
-                    - tmp1 + tmp1.transpose(1,0,2,3)
-                    - tmp2 + tmp2.transpose(1,0,2,3) )
-=======
 def Wvvvo(cc,t1,t2,eris,kconserv,WWvvvv=None):
     nkpts, nocc, nvir = t1.shape
     FFov = Fov(cc,t1,t2,eris,kconserv)
@@ -362,5 +339,4 @@
             Wabei[ka, kb, ke] += 0.5 * einsum('nmie,mnab->abei',
                                               eris.ooov[kn, km, ki],
                                               tau[km, kn, ka])
->>>>>>> 62de9d57
     return Wabei