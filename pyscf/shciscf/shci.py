#!/usr/bin/env python
# Copyright 2014-2018 The PySCF Developers. All Rights Reserved.
#
# Licensed under the Apache License, Version 2.0 (the "License");
# you may not use this file except in compliance with the License.
# You may obtain a copy of the License at
#
#     http://www.apache.org/licenses/LICENSE-2.0
#
# Unless required by applicable law or agreed to in writing, software
# distributed under the License is distributed on an "AS IS" BASIS,
# WITHOUT WARRANTIES OR CONDITIONS OF ANY KIND, either express or implied.
# See the License for the specific language governing permissions and
# limitations under the License.
#
# Author: Sandeep Sharma <sanshar@gmail.com>
#         James Smith <james.smith9113@gmail.com>
#

'''
SHCI solver for CASCI and CASSCF.
'''
import ctypes
import os
import sys
import struct
import time
import tempfile
from subprocess import check_call, CalledProcessError
import numpy
import pyscf.tools
import pyscf.lib
from pyscf.lib import logger
from pyscf.lib import chkfile
from pyscf import mcscf
ndpointer = numpy.ctypeslib.ndpointer

# Settings
try:
   from pyscf.shciscf import settings
except ImportError:
    from pyscf import __config__
    settings = lambda: None
    settings.SHCIEXE = getattr(__config__, 'shci_SHCIEXE', None)
    settings.SHCISCRATCHDIR = getattr(__config__, 'shci_SHCISCRATCHDIR', None)
    settings.SHCIRUNTIMEDIR = getattr(__config__, 'shci_SHCIRUNTIMEDIR', None)
    settings.MPIPREFIX = getattr(__config__, 'shci_MPIPREFIX', None)
    if (settings.SHCIEXE is None or settings.SHCISCRATCHDIR is None):
        import sys
        sys.stderr.write('settings.py not found.  Please create %s\n'
                         % os.path.join(os.path.dirname(__file__), 'settings.py'))
        raise ImportError('settings.py not found')

# Libraries
from pyscf.lib import load_library
libE3unpack = load_library('libicmpspt')
# TODO: Organize this better.
shciLib = load_library('libshciscf')

transformDinfh = shciLib.transformDinfh
transformDinfh.restyp = None
transformDinfh.argtypes = [ctypes.c_int, ndpointer(ctypes.c_int32),
                      ndpointer(ctypes.c_int32), ndpointer(ctypes.c_double),
                      ndpointer(ctypes.c_double),ndpointer(ctypes.c_double)]

transformRDMDinfh = shciLib.transformRDMDinfh
transformRDMDinfh.restyp = None
transformRDMDinfh.argtypes = [ctypes.c_int, ndpointer(ctypes.c_int32),
                      ndpointer(ctypes.c_int32), ndpointer(ctypes.c_double),
                      ndpointer(ctypes.c_double),ndpointer(ctypes.c_double)]

writeIntNoSymm = shciLib.writeIntNoSymm
writeIntNoSymm.argtypes = [ctypes.c_int, ndpointer(ctypes.c_double),ndpointer(ctypes.c_double),
                           ctypes.c_double, ctypes.c_int, ndpointer(ctypes.c_int)]

fcidumpFromIntegral = shciLib.fcidumpFromIntegral
fcidumpFromIntegral.restype = None
fcidumpFromIntegral.argtypes = [ctypes.c_char_p,
                                ndpointer(ctypes.c_double, flags="C_CONTIGUOUS"),
                                ndpointer(ctypes.c_double, flags="C_CONTIGUOUS"),
                                ctypes.c_size_t,
                                ctypes.c_size_t,
                                ctypes.c_double,
                                ndpointer(ctypes.c_int32, flags="C_CONTIGUOUS"),
                                ctypes.c_size_t
]

r2RDM = shciLib.r2RDM
r2RDM.restype = None
r2RDM.argtypes = [ ndpointer(ctypes.c_double, flags="C_CONTIGUOUS"),
                  ctypes.c_size_t,
                  ctypes.c_char_p]


class SHCI(pyscf.lib.StreamObject):
    r'''SHCI program interface and object to hold SHCI program input parameters.

    Attributes:
        davidsonTol: double
        epsilon2: double
        epsilon2Large: double
        targetError: double
        sampleN: int
        epsilon1: vector<double>
        onlyperturbative: bool
        restart: bool
        fullrestart: bool
        dE: double
        eps: double
        prefix: str
        stochastic: bool
        nblocks: int
        excitation: int
        nvirt: int
        singleList: bool
        io: bool
        nroots: int
        nPTiter: int
        DoRDM: bool
        sweep_iter: [int]
        sweep_epsilon: [float]
        initialStates: [[int]]
        groupname : str
            groupname, orbsym together can control whether to employ symmetry in
            the calculation.  "groupname = None and orbsym = []" requires the
            SHCI program using C1 symmetry.
        useExtraSymm : False
            if the symmetry of the molecule is Dooh or Cooh, then this keyword uses
            complex orbitals to make full use of this symmetry

    Examples:

    '''
    def __init__(self, mol=None, maxM=None, tol=None, num_thrds=1, memory=None):
        self.mol = mol
        if mol is None:
            self.stdout = sys.stdout
            self.verbose = logger.NOTE
        else:
            self.stdout = mol.stdout
            self.verbose = mol.verbose
        self.outputlevel = 2

        self.executable = settings.SHCIEXE
        self.scratchDirectory = settings.SHCISCRATCHDIR
        self.mpiprefix = settings.MPIPREFIX
        self.memory = memory

        self.integralFile = "FCIDUMP"
        self.configFile = "input.dat"
        self.outputFile = "output.dat"
        if hasattr(settings, 'SHCIRUNTIMEDIR'):
            self.runtimeDir = settings.SHCIRUNTIMEDIR
        else:
            self.runtimeDir = '.'
        self.extraline = []

        # TODO: Organize into pyscf and SHCI parameters
        # Standard SHCI Input parameters
        self.davidsonTol = 5.e-5
        self.epsilon2 = 1.e-7
<<<<<<< HEAD
        self.epsilon2Large = 1.e-4
=======
        self.epsilon2Large = 1000.
        self.targetError = 1.e-4
>>>>>>> 2687853e
        self.sampleN = 200
        self.epsilon1 = None
        self.onlyperturbative = False
        self.fullrestart = False
        self.dE = 1.e-8
        self.eps = None
        self.prefix = os.path.join(self.scratchDirectory,"node0")
        self.stochastic = True
        self.nblocks = 1
        self.excitation = 1000
        self.nvirt = 1e6
        self.singleList = True
        self.io = True
        self.nroots = 1
        self.nPTiter = 0
        self.DoRDM = True
        self.sweep_iter =[]
        self.sweep_epsilon = []
        self.maxIter = 6
        self.restart = False
<<<<<<< HEAD
=======
        self.num_thrds = num_thrds
        self.orbsym = []
>>>>>>> 2687853e
        self.onlywriteIntegral = False
        self.spin = None
        self.orbsym = []
        if mol is None:
          self.groupname = None
        else:
          if mol.symmetry:
            self.groupname = mol.groupname
          else:
            self.groupname = None
        ##################################################
        # don't modify the following attributes, if you do not finish part of calculation, which can be reused.
        #DO NOT CHANGE these parameters, unless you know the code in details
        self.twopdm = True #By default, 2rdm is calculated after the calculations of wave function.
        self.shci_extra_keyword = [] #For shci advanced user only.
        self.has_fourpdm = False
        self.has_threepdm = False
        self.has_nevpt = False
        # This flag _restart is set by the program internally, to control when to make
        # SHCI restart calculation.
        self._restart = False
        self.generate_schedule()
        self.returnInt = False
        self._keys = set(self.__dict__.keys())
        self.irrep_nelec = None
        self.useExtraSymm = False
        self.initialStates = None

    def generate_schedule(self):
        return self

    @property
    def threads(self):
        return self.num_thrds
    @threads.setter
    def threads(self, x):
        self.num_thrds = x

    def dump_flags(self, verbose=None):
        if verbose is None:
            verbose = self.verbose
        log = logger.Logger(self.stdout, verbose)
<<<<<<< HEAD
        log.info('')
        log.info('******** SHCI flags ********')
        log.info('executable             = %s', self.executable)
       #log.info('SHCIEXE_COMPRESS_NEVPT = %s', settings.SHCIEXE_COMPRESS_NEVPT)
       #
        log.info('mpiprefix              = %s', self.mpiprefix)
        log.info('scratchDirectory       = %s', self.scratchDirectory)
        log.info('integralFile           = %s', os.path.join(self.runtimeDir, self.integralFile))
        log.info('configFile             = %s', os.path.join(self.runtimeDir, self.configFile))
        log.info('outputFile             = %s', os.path.join(self.runtimeDir, self.outputFile))
        log.info('maxIter                = %d', self.maxIter)
        log.info('sweep_iter             = %s', '['+','.join(['{:>5}' for item in self.sweep_iter]).format(*self.sweep_iter)+']')
        log.info('sweep_epsilon          = %s', '['+','.join(['{:>5}' for item in self.sweep_epsilon]).format(*self.sweep_epsilon)+']')
        log.info('nPTiter                = %i', self.nPTiter)
        log.info('Stochastic             = %r', self.stochastic)
        log.info('restart                = %s', str(self.restart or self._restart))
        log.info('fullrestart            = %s', str(self.fullrestart))
        log.info('num_thrds              = %d', self.num_thrds)
        log.info('memory                 = %s', self.memory)
        log.info('')
=======
        log.info( '******** SHCI flags ********' )
        log.info( 'executable = %s', self.executable)
        log.info( 'mpiprefix = %s', self.mpiprefix )
        log.info( 'scratchDirectory = %s', self.scratchDirectory )
        log.info( 'integralFile = %s', os.path.join(self.runtimeDir, self.integralFile) )
        log.info( 'configFile = %s', os.path.join(self.runtimeDir, self.configFile) )
        log.info( 'outputFile = %s', os.path.join(self.runtimeDir, self.outputFile) )
        log.info( 'maxIter = %d', self.maxIter )
        log.info( 'nPTiter = %i', self.nPTiter )
        log.info( 'Stochastic = %r', self.stochastic )
        log.info( 'num_thrds = %d', self.num_thrds )
        log.info( 'memory = %s', self.memory )
>>>>>>> 2687853e
        return self

    # ABOUT RDMs AND INDEXES: -----------------------------------------------------------------------
    #   There is two ways to stored an RDM
    #   (the numbers help keep track of creation/annihilation that go together):
    #     E3[i1,j2,k3,l3,m2,n1] is the way DICE outputs text and bin files
    #     E3[i1,j2,k3,l1,m2,n3] is the way the tensors need to be written for SQA and ICPT
    #
    #   --> See various remarks in the pertinent functions below.
    # -----------------------------------------------------------------------------------------------

    def make_rdm1(self, state, norb, nelec, link_index=None, **kwargs):
        # Avoid calling self.make_rdm12 because it may be overloaded
        return self.make_rdm12(state, norb, nelec, link_index, **kwargs)[0]

    def make_rdm12(self, state, norb, nelec, link_index=None, **kwargs):
        nelectrons = 0
        if isinstance(nelec, (int, numpy.integer)):
          nelectrons = nelec
        else:
          nelectrons = nelec[0]+nelec[1]

        # The 2RDMs written by "SHCIrdm::saveRDM" in DICE
        # are written as E2[i1,j2,k1,l2]
        # and stored here as E2[i1,k1,j2,l2] (for PySCF purposes)
        # This is NOT done with SQA in mind.
        twopdm = numpy.zeros( (norb, norb, norb, norb) )
        file2pdm = "spatialRDM.%d.%d.txt" %(state, state)
        file2pdm = file2pdm.encode()  # .encode for python3 compatibility
<<<<<<< HEAD
        r2RDM(twopdm, norb, os.path.join(self.scratchDirectory, "node0", file2pdm))

        # Symmetry addon
        if (self.groupname == 'Dooh' or self.groupname == 'Cooh') and self.useExtraSymm:
          nRows, rowIndex, rowCoeffs = DinfhtoD2h(self, norb, nelec)
          twopdmcopy = 1.*twopdm
          twopdm = 0.*twopdm
          transformRDMDinfh(norb, numpy.ascontiguousarray(nRows,      numpy.int32),
                                  numpy.ascontiguousarray(rowIndex,   numpy.int32),
                                  numpy.ascontiguousarray(rowCoeffs,  numpy.float64),
                                  numpy.ascontiguousarray(twopdmcopy, numpy.float64),
                                  numpy.ascontiguousarray(twopdm,     numpy.float64))
          twopdmcopy = None

        # (This is coherent with previous statement about indexes)
        onepdm = numpy.einsum('ikjj->ik', twopdm)
=======
        r2RDM( twopdm, norb, file2pdm )

        if (self.groupname == 'Dooh' or self.groupname == 'Coov') and self.useExtraSymm:
           nRows, rowIndex, rowCoeffs = DinfhtoD2h(self, norb, nelec)
           twopdmcopy = 1.*twopdm
           twopdm = 0.*twopdm
           transformRDMDinfh(norb, numpy.ascontiguousarray(nRows, numpy.int32),
                             numpy.ascontiguousarray(rowIndex, numpy.int32),
                             numpy.ascontiguousarray(rowCoeffs, numpy.float64),
                             numpy.ascontiguousarray(twopdmcopy, numpy.float64),
                             numpy.ascontiguousarray(twopdm, numpy.float64))
           twopdmcopy = None



        onepdm = numpy.einsum('ikjj->ki', twopdm)
>>>>>>> 2687853e
        onepdm /= (nelectrons-1)
        return onepdm, twopdm

    def trans_rdm1(self, statebra, stateket, norb, nelec, link_index=None, **kwargs):
        return self.trans_rdm12(statebra, stateket, norb, nelec, link_index, **kwargs)[0]

    def trans_rdm12(self, statebra, stateket, norb, nelec, link_index=None, **kwargs):
        nelectrons = 0
        if isinstance(nelec, (int, numpy.integer)):
            nelectrons = nelec
        else:
            nelectrons = nelec[0]+nelec[1]

        writeSHCIConfFile(self, nelec, True)
        executeSHCI(self)

        # The 2RDMs written by "SHCIrdm::saveRDM" in DICE
        # are written as E2[i1,j2,k1,l2]
        # and stored here as E2[i1,k1,j2,l2] (for PySCF purposes)
        # This is NOT done with SQA in mind.
        twopdm = numpy.zeros( (norb, norb, norb, norb) )
        file2pdm = "spatialRDM.%d.%d.txt" %(root, root)
        r2RDM(twopdm, norb, os.path.join(self.scratchDirectory, "node0", file2pdm))

<<<<<<< HEAD
        # (This is coherent with previous statement about indexes)
        onepdm = numpy.einsum('ikjj->ik', twopdm)
=======
        onepdm = numpy.einsum('ikjj->ki', twopdm)
>>>>>>> 2687853e
        onepdm /= (nelectrons-1)
        return onepdm, twopdm

    def make_rdm123(self, state, norb, nelec, link_index=None, **kwargs):
        if self.has_threepdm == False:
            writeSHCIConfFile(self, nelec, True)
            if self.verbose >= logger.DEBUG1:
                inFile = os.path.join(self.runtimeDir, self.configFile)
                logger.debug1(self, 'SHCI Input conf')
                logger.debug1(self, open(inFile, 'r').read())

            start = time.time()
            mpisave=self.mpiprefix
            #self.mpiprefix=""
            executeSHCI(self)
            self.mpiprefix=mpisave
            end = time.time()
            print('......production of RDMs took %10.2f sec' %(end-start))

            if self.verbose >= logger.DEBUG1:
                outFile = os.path.join(self.runtimeDir, self.outputFile)
                logger.debug1(self, open(outFile).read())
            self.has_threepdm = True

        nelectrons = 0
        if isinstance(nelec, (int, numpy.integer)):
            nelectrons = nelec
        else:
            nelectrons = nelec[0]+nelec[1]

        # The 3RDMs written by "SHCIrdm::save3RDM" in DICE
        # are written as E3[i1,j2,k3,l3,m2,n1]
        # and are also stored here as E3[i1,j2,k3,l3,m2,n1]
        # This is NOT done with SQA in mind.
        start = time.time()
        threepdm = numpy.zeros( (norb, norb, norb, norb, norb, norb) )
        file3pdm = "spatial3RDM.%d.%d.txt" %(state, state)
        with open(os.path.join(self.scratchDirectory, "node0", file3pdm), "r") as f:
          norb_read = int(f.readline().split()[0])
          assert(norb_read == norb)
          for line in f:
              linesp = line.split()
              i,j,k, l,m,n = [int(x) for x in linesp[:6]]
              threepdm[i,j,k,l,m,n] = float(linesp[6])

        # (This is coherent with previous statement about indexes)
        twopdm = numpy.einsum('ijkklm->ijlm',threepdm)
        twopdm /= (nelectrons-2)
        onepdm = numpy.einsum('ijjk->ki', twopdm)
        onepdm /= (nelectrons-1)
        end = time.time()
        print('......reading the RDM took    %10.2f sec' %(end-start))
        return onepdm, twopdm, threepdm

    def _make_dm123(self, state, norb, nelec, link_index=None, **kwargs):
        r'''Note this function does NOT compute the standard density matrix.
        The density matrices are reordered to match the the fci.rdm.make_dm123
        function (used by NEVPT code).
        The returned "2pdm" is :math:`\langle p^\dagger q r^\dagger s\rangle`;
        The returned "3pdm" is :math:`\langle p^\dagger q r^\dagger s t^\dagger u\rangle`.
        '''
        onepdm, twopdm, threepdm = self.make_rdm123(state, norb, nelec, None, **kwargs)
        threepdm = numpy.einsum('mkijln->ijklmn',threepdm).copy()
        threepdm += numpy.einsum('jk,lm,in->ijklmn',numpy.identity(norb),numpy.identity(norb),onepdm)
        threepdm += numpy.einsum('jk,miln->ijklmn',numpy.identity(norb),twopdm)
        threepdm += numpy.einsum('lm,kijn->ijklmn',numpy.identity(norb),twopdm)
        threepdm += numpy.einsum('jm,kinl->ijklmn',numpy.identity(norb),twopdm)

        twopdm =(numpy.einsum('iklj->ijkl',twopdm)
               + numpy.einsum('li,jk->ijkl',onepdm,numpy.identity(norb)))

        return onepdm, twopdm, threepdm

    def make_rdm3(self, state, norb, nelec, dt=numpy.dtype('Float64'), filetype = "binary", link_index=None, **kwargs):
        import os

        if self.has_threepdm == False:
            self.twopdm = False
            self.extraline.append('DoThreeRDM')

            writeSHCIConfFile(self, nelec, False)
            if self.verbose >= logger.DEBUG1:
                inFile = self.configFile
                #inFile = os.path.join(self.scratchDirectory,self.configFile)
                logger.debug1(self, 'SHCI Input conf')
                logger.debug1(self, open(inFile, 'r').read())

            start = time.time()
            mpisave=self.mpiprefix
            #self.mpiprefix=""
            executeSHCI(self)
            self.mpiprefix=mpisave
            end = time.time()
            print('......production of RDMs took %10.2f sec' %(end-start))

            if self.verbose >= logger.DEBUG1:
                outFile = self.outputFile
                #outFile = os.path.join(self.scratchDirectory,self.outputFile)
                logger.debug1(self, open(outFile).read())
            self.has_threepdm = True
            self.extraline.pop()

        # The 3RDMS binary files written by "SHCIrdm::save3RDM" in DICE
        # are written as E3[i1,j2,k3,l3,m2,n1]
        # and are stored here as E3[i1,j2,k3,n1,m2,l3]
        # This is done with SQA in mind.
        start = time.time()
        if (filetype == "binary") :
          print('Reading binary 3RDM from DICE')
          fname = os.path.join(self.scratchDirectory,"node0", "spatial3RDM.%d.%d.bin" %(state, state))
          E3 = self.unpackE3_DICE(fname,norb)

        # The 3RDMs text files written by "SHCIrdm::save3RDM" in DICE
        # are written as E3[i1,j2,k3,l3,m2,n1]
        # and are stored here as E3[i1,j2,k3,n1,m2,l3]
        # This is done with SQA in mind.
        else:
          print('Reading text-file 3RDM')
          fname = os.path.join(self.scratchDirectory,"node0", "spatial3RDM.%d.%d.txt" %(state, state))
          f = open(fname, 'r')
          lines = f.readlines()
          E3 = numpy.zeros(shape=(norb, norb, norb, norb, norb, norb), dtype=dt, order='F')
          assert(int(lines[0])==norb)
          for line in lines[1:]:
            linesp = line.split()
            if (len(linesp) != 7) :
                continue
            a,b,c, d,e,f, integral = int(linesp[0]), int(linesp[1]), int(linesp[2]),\
                                     int(linesp[3]), int(linesp[4]), int(linesp[5]), float(linesp[6])
            self.populate(E3, [a,b,c,  f,e,d], integral)
        end = time.time()
        print('......reading the RDM took    %10.2f sec' %(end-start))
        print('')
        return E3

        #if (filetype == "binary") :
        #    fname = os.path.join('%s/%s/'%(self.scratchDirectory,"node0"), "spatial_threepdm.%d.%d.bin" %(state, state))
        #    fnameout = os.path.join('%s/%s/'%(self.scratchDirectory,"node0"), "spatial_threepdm.%d.%d.bin.unpack" %(state, state))
        #    libE3unpack.unpackE3(ctypes.c_char_p(fname.encode()),
        #                         ctypes.c_char_p(fnameout.encode()),
        #                         ctypes.c_int(norb))

    def make_rdm4(self, state, norb, nelec, dt=numpy.dtype('Float64'), filetype = "binary", link_index=None, **kwargs):
        import os

        if self.has_fourpdm == False:
            self.twopdm = False
            self.threepdm = False
            self.extraline.append('DoThreeRDM')
            self.extraline.append('DoFourRDM')

            writeSHCIConfFile(self, nelec, False)
            if self.verbose >= logger.DEBUG1:
              inFile = self.configFile
              #inFile = os.path.join(self.scratchDirectory,self.configFile)
              logger.debug1(self, 'SHCI Input conf')
              logger.debug1(self, open(inFile, 'r').read())

            start = time.time()
            mpisave=self.mpiprefix
            #self.mpiprefix=""
            executeSHCI(self)
            self.mpiprefix=mpisave
            end = time.time()
            print('......production of RDMs took %10.2f sec' %(end-start))

            if self.verbose >= logger.DEBUG1:
                outFile = self.outputFile
                #outFile = os.path.join(self.scratchDirectory,self.outputFile)
                logger.debug1(self, open(outFile).read())
            self.has_fourpdm = True
            self.has_threepdm = True
            self.extraline.pop()

        # The 4RDMS binary files written by "SHCIrdm::save3RDM" in DICE
        # are written as E4[i1,j2,k3,l4,m4,n3,o2,p1]
        # and are stored here as E4[i1,j2,k3,l4,p1,o2,n3,m4]
        # This is done with SQA in mind.
        start = time.time()
        if (filetype == "binary") :
          print('Reading binary 4RDM from DICE')
          fname = os.path.join(self.scratchDirectory,"node0", "spatial4RDM.%d.%d.bin" %(state, state))
          E4 = self.unpackE4_DICE(fname,norb)

        # The 4RDMs text files written by "SHCIrdm::save3RDM" in DICE
        # are written as E4[i1,j2,k3,l4,m4,n3,o2,p1]
        # and are stored here as E4[i1,j2,k3,l4,p1,o2,n3,m4]
        # This is done with SQA in mind.
        else:
            print('Reading text-file 4RDM')
            fname = os.path.join(self.scratchDirectory,"node0", "spatial4RDM.%d.%d.txt" %(state, state))
            f = open(fname, 'r')
            lines = f.readlines()
            E4 = numpy.zeros(shape=(norb, norb, norb, norb, norb, norb, norb, norb), dtype=dt, order='F')
            assert(int(lines[0])==norb)
            for line in lines[1:]:
              linesp = line.split()
              if (len(linesp) != 9) :
                  continue
              a,b,c,d, e,f,g,h, integral = int(linesp[0]), int(linesp[1]), int(linesp[2]), int(linesp[3]),\
                                           int(linesp[4]), int(linesp[5]), int(linesp[6]), int(linesp[7]), float(linesp[8])
              self.populate(E4, [a,b,c,d,  h,g,f,e], integral)
        end = time.time()
        print('......reading the RDM took    %10.2f sec' %(end-start))
        print('')
        return E4

    def populate(self, array, list, value):
        dim=len(list)/2
        up=list[:dim]
        dn=list[dim:]
        import itertools
        for t in itertools.permutations(range(dim), dim):
          updn=[up[i] for i in t]+[dn[i] for i in t]
          array[tuple(updn)] = value

    def unpackE3_DICE(self,fname,norb):
        # The 3RDMs written by "SHCIrdm::save3RDM" in DICE
        # are written as E3[i1,j2,k3,l3,m2,n1]
        # and are stored here as E3[i1,j2,k3,n1,m2,l3]
        # This is done with SQA in mind.
        E3=numpy.zeros((norb,norb,norb,norb,norb,norb), order='F')
        fil=open(fname,"rb")
        print("[fil.seek(not_really_understood)]: HOW DANGEROUS IS THAT ???!?!?!?")
        #fil.seek(93) # HOW DANGEROUS IS THAT ???!?!?!?
        fil.seek(53)  # HOW DANGEROUS IS THAT ???!?!?!?
        for a in range(norb):
          for b in range(norb):
            for c in range(norb):
              for d in range(norb):
                for e in range(norb):
                  for f in range(norb):
                    (value,)=struct.unpack('d',fil.read(8))
                    E3[a,b,c,  f,e,d]=value
        try:
          (value,)=struct.unpack('c',fil.read(1))
          print("MORE bytes TO READ!")
        except:
          print("AT LEAST, NO MORE bytes TO READ!")
        #exit(0)
        fil.close()
        return E3

    def unpackE4_DICE(self,fname,norb):
        # The 4RDMs written by "SHCIrdm::save4RDM" in DICE
        # are written as E4[i1,j2,k3,l4,m4,n3,o2,p1]
        # and are stored here as E4[i1,j2,k3,l4,p1,o2,n3,m4]
        # This is done with SQA in mind.
        E4=numpy.zeros((norb,norb,norb,norb,norb,norb,norb,norb), order='F')
        fil=open(fname,"rb")
        print("[fil.seek(not_really_understood)]: HOW DANGEROUS IS THAT ???!?!?!?")
        fil.seek(53) # HOW DANGEROUS IS THAT ???!?!?!?
        for a in range(norb):
          for b in range(norb):
            for c in range(norb):
              for d in range(norb):
                for e in range(norb):
                  for f in range(norb):
                    for g in range(norb):
                      for h in range(norb):
                        (value,)=struct.unpack('d',fil.read(8))
                        E4[a,b,c,d,  h,g,f,e]=value
        try:
          (value,)=struct.unpack('c',fil.read(1))
          print("MORE bytes TO READ!")
        except:
          print("AT LEAST, NO MORE bytes TO READ!")
        #exit(0)
        fil.close()
        return E4

    def clearSchedule(self):
        self.scheduleSweeps = []
        self.scheduleMaxMs = []
        self.scheduleTols = []
        self.scheduleNoises = []


    def kernel(self, h1e, eri, norb, nelec, fciRestart=None, ecore=0, **kwargs):
        if self.nroots == 1:
            roots = 0
        else:
            roots = range(self.nroots)
        if fciRestart is None:
            fciRestart = self.restart or self._restart

        if 'orbsym' in kwargs:
            self.orbsym = kwargs['orbsym']
        writeIntegralFile(self, h1e, eri, norb, nelec, ecore)
        writeSHCIConfFile(self, nelec, fciRestart)
        if self.verbose >= logger.DEBUG1:
            inFile = os.path.join(self.runtimeDir, self.configFile)
            logger.debug1(self, 'SHCI Input conf')
            logger.debug1(self, open(inFile, 'r').read())
        if self.onlywriteIntegral:
            logger.info(self, 'Only write integral')
            try:
                calc_e = readEnergy(self)
            except IOError:
                if self.nroots == 1:
                    calc_e = 0.0
                else :
                    calc_e = [0.0] * self.nroots
            return calc_e, roots
        if self.returnInt:
            return h1e, eri

        executeSHCI(self)
        if self.verbose >= logger.DEBUG1:
            outFile = os.path.join(self.runtimeDir, self.outputFile)
            logger.debug1(self, open(outFile).read())
        calc_e = readEnergy(self)

        return calc_e, roots

    def approx_kernel(self, h1e, eri, norb, nelec, fciRestart=None, ecore=0, **kwargs):
        fciRestart = True

        if 'orbsym' in kwargs:
            self.orbsym = kwargs['orbsym']
        writeIntegralFile(self, h1e, eri, norb, nelec, ecore)
        writeSHCIConfFile(self, nelec, fciRestart)
        if self.verbose >= logger.DEBUG1:
            inFile = os.path.join(self.runtimeDir, self.configFile)
            logger.debug1(self, 'SHCI Input conf')
            logger.debug1(self, open(inFile, 'r').read())
        executeSHCI(self)
        if self.verbose >= logger.DEBUG1:
            outFile = os.path.join(self.runtimeDir, self.outputFile)
            logger.debug1(self, open(outFile).read())
        calc_e = readEnergy(self)

        if self.nroots==1:
            roots = 0
        else:
            roots = range(self.nroots)
        return calc_e, roots

    def restart_scheduler_(self):
        def callback(envs):
            if (envs['norm_gorb'] < self.shci_switch_tol or
                ('norm_ddm' in envs and envs['norm_ddm'] < self.shci_switch_tol*10)):
                self._restart = True
            else :
                self._restart = False
        return callback

    def spin_square(self, civec, norb, nelec):
        if isinstance(nelec, (int, numpy.integer)):
            nelecb = nelec//2
            neleca = nelec - nelecb
        else :
            neleca, nelecb = nelec
        s = (neleca - nelecb) * .5
        ss = s * (s+1)
        if isinstance(civec, int):
            return ss, s*2+1
        else:
            return [ss]*len(civec), [s*2+1]*len(civec)


def print1Int(h1,name):
 with open('%s.X'%(name), 'w') as fout:
    fout.write('%d\n'%h1[0].shape[0])
    for i in range(h1[0].shape[0]):
        for j in range(h1[0].shape[0]):
           if (abs(h1[0,i,j]) > 1.e-8):
            fout.write('%16.10g %4d %4d\n'%(h1[0,i,j], i+1, j+1))

 with open('%s.Y'%(name), 'w') as fout:
    fout.write('%d\n'%h1[1].shape[0])
    for i in range(h1[1].shape[0]):
        for j in range(h1[1].shape[0]):
           if (abs(h1[1,i,j]) > 1.e-8):
            fout.write('%16.10g %4d %4d\n'%(h1[1,i,j], i+1, j+1))

 with open('%s.Z'%(name), 'w') as fout:
    fout.write('%d\n'%h1[2].shape[0])
    for i in range(h1[2].shape[0]):
        for j in range(h1[2].shape[0]):
           if (abs(h1[2,i,j]) > 1.e-8):
            fout.write('%16.10g %4d %4d\n'%(h1[2,i,j], i+1, j+1))

 with open('%sZ'%(name), 'w') as fout:
    fout.write('%d\n'%h1[2].shape[0])
    for i in range(h1[2].shape[0]):
        for j in range(h1[2].shape[0]):
           if (abs(h1[2,i,j]) > 1.e-8):
            fout.write('%16.10g %4d %4d\n'%(h1[2,i,j], i+1, j+1))


def make_sched( SHCI ):

    nIter = len( SHCI.sweep_iter )
    # Check that the number of different epsilons match the number of iter steps.
    assert( nIter == len( SHCI.sweep_epsilon ) )

    if( nIter == 0 ):
        SHCI.sweep_iter = [0]
        SHCI.sweep_epsilon = [1.e-3]

    schedStr = 'schedule '
    for it, eps in zip( SHCI.sweep_iter, SHCI.sweep_epsilon ):
        schedStr += '\n' + str( it ) + '\t' + str( eps )

    schedStr += '\nend\n'

    return schedStr

def writeSHCIConfFile(SHCI, nelec, Restart):
    confFile = os.path.join(SHCI.runtimeDir, SHCI.configFile)

    f = open(confFile, 'w')

    # Reference determinant section
    f.write('#system\n')
    f.write('nocc %i\n'%(nelec[0]+nelec[1]))
    if SHCI.__class__.__name__ == 'FakeCISolver':
       for i in range(nelec[0]):
          f.write('%i '%(2*i))
       for i in range(nelec[1]):
          f.write('%i '%(2*i+1))
    else:
       if SHCI.initialStates is not None:
          for i in range(len(SHCI.initialStates)):
             for j in SHCI.initialStates[i]:
                f.write('%i '%(j))
             if (i != len(SHCI.initialStates)-1):
                f.write('\n')
       elif SHCI.irrep_nelec is None:
          for i in range(int(nelec[0])):
             f.write('%i '%(2*i))
          for i in range(int(nelec[1])):
             f.write('%i '%(2*i+1))
       else:
          from pyscf import symm
          from pyscf.dmrgscf import dmrg_sym
          from pyscf.symm.basis import DOOH_IRREP_ID_TABLE
          if SHCI.groupname is not None and SHCI.orbsym is not []:
             orbsym = dmrg_sym.convert_orbsym(SHCI.groupname, SHCI.orbsym)
          else:
             orbsym = [1]*norb
          done=[]
          for k,v in SHCI.irrep_nelec.items():

             irrep, nalpha, nbeta = [dmrg_sym.irrep_name2id(SHCI.groupname, k)],\
                                    v[0], v[1]

             for i in range(len(orbsym)):  #loop over alpha electrons
                if (orbsym[i] == irrep[0] and nalpha != 0 and i*2 not in done):
                   done.append(i*2)
                   f.write('%i '%(i*2))
                   nalpha -= 1
                if (orbsym[i] == irrep[0] and nbeta != 0 and i*2+1 not in done):
                   done.append(i*2+1)
                   f.write('%i '%(i*2+1))
                   nbeta -= 1
             if (nalpha != 0):
                print("number of irreps %s in active space = %d"%(k, v[0] - nalpha))
                print("number of irreps %s alpha electrons = %d"%(k, v[0]))
                exit(1)
             if (nbeta != 0):
                print("number of irreps %s in active space = %d"%(k, v[1] - nbeta))
                print("number of irreps %s beta  electrons = %d"%(k, v[1]))
                exit(1)
    f.write('\nend\n')
    f.write( 'nroots %r\n' % SHCI.nroots )

    # Variational Keyword Section
    f.write('#variational\n')
    if (not Restart):
       schedStr = make_sched( SHCI )
       f.write( schedStr )
    else:
       f.write('schedule\n')
       f.write('%d  %g\n'%(0, SHCI.sweep_epsilon[-1]))
       f.write('end\n')

    f.write( 'davidsonTol %g\n' %SHCI.davidsonTol )
    f.write( 'dE %g\n' %SHCI.dE )

    # Sets maxiter to 6 more than the last iter in sweep_iter[] if restarted.
    if (not Restart):
       f.write( 'maxiter %i\n' %(SHCI.sweep_iter[-1]+6) )
    else:
       f.write('maxiter 10\n')
       f.write('fullrestart\n')

    # Perturbative Keyword Section
    f.write('#pt\n')
    if( SHCI.stochastic == False ):
        f.write( 'deterministic \n' )
    else:
       f.write( 'nPTiter %d\n' %SHCI.nPTiter )
    f.write( 'epsilon2 %g\n' %SHCI.epsilon2 )
    f.write( 'epsilon2Large %g\n' %SHCI.epsilon2Large )
<<<<<<< HEAD
=======
    f.write( 'targetError %g\n' %SHCI.targetError )
>>>>>>> 2687853e
    f.write( 'sampleN %i\n' %SHCI.sampleN )

    # Miscellaneous Keywords
    f.write('#misc\n')
    f.write( 'noio \n' )
    if (SHCI.prefix != "") :
       if not os.path.exists(SHCI.prefix):
         os.makedirs(SHCI.prefix)
       f.write( 'prefix %s\n' %(SHCI.prefix))
    if (SHCI.DoRDM):
       f.write( 'DoRDM\n')
    for line in SHCI.extraline:
        f.write('%s\n'%line)

    f.write('\n') # SHCI requires that there is an extra line.
    f.close()


def D2htoDinfh(SHCI, norb, nelec):
    coeffs = numpy.zeros(shape=(norb, norb)).astype(complex)
    nRows = numpy.zeros(shape=(norb,), dtype=int)
    rowIndex = numpy.zeros(shape=(2*norb,), dtype=int)
    rowCoeffs = numpy.zeros(shape=(2*norb,), dtype=float)
    orbsym1 = numpy.zeros(shape=(norb,), dtype=int)

    orbsym = numpy.asarray(SHCI.orbsym)
    A_irrep_ids = set([0,1,4,5])
    E_irrep_ids = set(orbsym).difference(A_irrep_ids)

    # A1g/A2g/A1u/A2u for Dooh or A1/A2 for Coov
    for ir in A_irrep_ids:
        is_gerade = ir in (0, 1)
        for i in numpy.where(orbsym == ir)[0]:
            coeffs[i,i] = 1.0
            nRows[i] = 1
            rowIndex[2*i] = i
            rowCoeffs[2*i] = 1.
            if is_gerade:  # A1g/A2g for Dooh or A1/A2 for Coov
                orbsym1[i] = 1
            else:  # A1u/A2u for Dooh
                orbsym1[i] = 2

    # See L146 of pyscf/symm/basis.py
    Ex_irrep_ids = [ir for ir in E_irrep_ids if (ir%10) in (0,2,5,7)]
    for ir in Ex_irrep_ids:
        is_gerade = (ir % 10) in (0, 2)
        if is_gerade:
            # See L146 of basis.py
            Ex = numpy.where(orbsym == ir)[0]
            Ey = numpy.where(orbsym == ir+1)[0]
        else:
            Ex = numpy.where(orbsym == ir)[0]
            Ey = numpy.where(orbsym == ir-1)[0]

        if ir % 10 in (0, 5):
            l = (ir // 10) * 2
        else:
            l = (ir // 10) * 2 + 1

        for ix, iy in zip(Ex, Ey):
            nRows[ix] = nRows[iy] = 2
            if is_gerade:
                orbsym1[ix], orbsym1[iy] = 2*l+3, -(2*l+3)
            else:
                orbsym1[ix], orbsym1[iy] = 2*l+4, -(2*l+4)

            rowIndex[2*ix], rowIndex[2*ix+1] = ix, iy
            rowIndex[2*iy], rowIndex[2*iy+1] = ix, iy

            coeffs[ix,ix], coeffs[ix,iy] = ((-1)**l)*1.0/(2.0**0.5), ((-1)**l)*1.0j/(2.0**0.5)
            coeffs[iy,ix], coeffs[iy,iy] = 1.0/(2.0**0.5), -1.0j/(2.0**0.5)
            rowCoeffs[2*ix], rowCoeffs[2*ix+1] = ((-1)**l)*1.0/(2.0**0.5), ((-1)**l)*1.0/(2.0**0.5)
            rowCoeffs[2*iy], rowCoeffs[2*iy+1] = 1.0/(2.0**0.5), -1.0/(2.0**0.5)

    return coeffs, nRows, rowIndex, rowCoeffs, orbsym1


def DinfhtoD2h(SHCI, norb, nelec):
    nRows = numpy.zeros(shape=(norb,), dtype=int)
    rowIndex = numpy.zeros(shape=(2*norb,), dtype=int)
    rowCoeffs = numpy.zeros(shape=(4*norb,), dtype=float)

    orbsym = numpy.asarray(SHCI.orbsym)
    A_irrep_ids = set([0,1,4,5])
    E_irrep_ids = set(orbsym).difference(A_irrep_ids)

    for ir in A_irrep_ids:
        for i in numpy.where(orbsym == ir)[0]:
            nRows[i] = 1
            rowIndex[2*i] = i
            rowCoeffs[4*i] = 1.

    # See L146 of pyscf/symm/basis.py
    Ex_irrep_ids = [ir for ir in E_irrep_ids if (ir%10) in (0,2,5,7)]
    for ir in Ex_irrep_ids:
        is_gerade = (ir % 10) in (0, 2)
        if is_gerade:
            # See L146 of basis.py
            Ex = numpy.where(orbsym == ir)[0]
            Ey = numpy.where(orbsym == ir+1)[0]
        else:
            Ex = numpy.where(orbsym == ir)[0]
            Ey = numpy.where(orbsym == ir-1)[0]

        if ir % 10 in (0, 5):
            l = (ir // 10) * 2
        else:
            l = (ir // 10) * 2 + 1

        for ix, iy in zip(Ex, Ey):
            nRows[ix] = nRows[iy] = 2

            rowIndex[2*ix], rowIndex[2*ix+1] = ix, iy
            rowIndex[2*iy], rowIndex[2*iy+1] = ix, iy

            rowCoeffs[4*ix], rowCoeffs[4*ix+2] = ((-1)**l)*1.0/(2.0**0.5), 1.0/(2.0**0.5)
            rowCoeffs[4*iy+1], rowCoeffs[4*iy+3] = -((-1)**l)*1.0/(2.0**0.5), 1.0/(2.0**0.5)

    return nRows, rowIndex, rowCoeffs

def writeIntegralFile(SHCI, h1eff, eri_cas, norb, nelec, ecore=0):
    if isinstance(nelec, (int, numpy.integer)):
        neleca = nelec//2 + nelec%2
        nelecb = nelec - neleca
    else :
        neleca, nelecb = nelec

    # The name of the FCIDUMP file, default is "FCIDUMP".
    integralFile = os.path.join(SHCI.runtimeDir, SHCI.integralFile)

    if not os.path.exists(SHCI.scratchDirectory):
        os.makedirs(SHCI.scratchDirectory)


    from pyscf import symm
    from pyscf.dmrgscf import dmrg_sym

    if (SHCI.groupname == 'Dooh' or SHCI.groupname == 'Coov') and SHCI.useExtraSymm:
       coeffs, nRows, rowIndex, rowCoeffs, orbsym = D2htoDinfh(SHCI, norb, nelec)

       newintt = numpy.tensordot(coeffs.conj(), h1eff, axes=([1],[0]))
       newint1 = numpy.tensordot(newintt, coeffs, axes=([1],[1]))
       newint1r = numpy.zeros(shape=(norb, norb), order='C')
       for i in range(norb):
          for j in range(norb):
             newint1r[i,j] = newint1[i,j].real
       int2 = pyscf.ao2mo.restore(1, eri_cas, norb)
       eri_cas = numpy.zeros_like(int2)

       transformDinfh(norb, numpy.ascontiguousarray(nRows, numpy.int32),
                      numpy.ascontiguousarray(rowIndex, numpy.int32),
                      numpy.ascontiguousarray(rowCoeffs, numpy.float64),
                      numpy.ascontiguousarray(int2, numpy.float64),
                      numpy.ascontiguousarray(eri_cas, numpy.float64))


       writeIntNoSymm(norb, numpy.ascontiguousarray(newint1r, numpy.float64),
                      numpy.ascontiguousarray(eri_cas, numpy.float64), ecore, neleca+nelecb,
                      numpy.asarray(orbsym, dtype=numpy.int32))

    else:
       if SHCI.groupname is not None and SHCI.orbsym is not []:
          orbsym = dmrg_sym.convert_orbsym(SHCI.groupname, SHCI.orbsym)
       else:
          orbsym = [1]*norb

       eri_cas = pyscf.ao2mo.restore(8, eri_cas, norb)
       # Writes the FCIDUMP file using functions in SHCI_tools.cpp.
       integralFile = integralFile.encode()  # .encode for python3 compatibility
       fcidumpFromIntegral( integralFile, h1eff, eri_cas, norb, neleca+nelecb,
                            ecore, numpy.asarray(orbsym, dtype=numpy.int32),
                            abs(neleca-nelecb) )

def executeSHCI(SHCI):
    file1 = os.path.join(SHCI.runtimeDir, "%s/shci.e"%(SHCI.prefix))
    if os.path.exists(file1):
       os.remove(file1)
    inFile  = os.path.join(SHCI.runtimeDir, SHCI.configFile)
    outFile = os.path.join(SHCI.runtimeDir, SHCI.outputFile)
    try:
        cmd = ' '.join((SHCI.mpiprefix, SHCI.executable, inFile))
        cmd = "%s > %s 2>&1" % (cmd, outFile)
        check_call(cmd, shell=True)
        #save_output(SHCI)
    except CalledProcessError as err:
        logger.error(SHCI, cmd)
        raise err

#def save_output(SHCI):
#  for i in range(50):
#    if os.path.exists(os.path.join(SHCI.runtimeDir, "output%02d.dat"%(i))):
#      continue
#    else:
#      import shutil
#      shutil.copy2(os.path.join(SHCI.runtimeDir, "output.dat"),os.path.join(SHCI.runtimeDir, "output%02d.dat"%(i)))
#      shutil.copy2(os.path.join(SHCI.runtimeDir, "%s/shci.e"%(SHCI.prefix)), os.path.join(SHCI.runtimeDir, "shci%02d.e"%(i)))
#      #print('BM copied into "output%02d.dat"'%(i))
#      #print('BM copied into "shci%02d.e"'%(i))
#      break

def readEnergy(SHCI):
    file1 = open(os.path.join(SHCI.runtimeDir, "%s/shci.e"%(SHCI.prefix)), "rb")
    format = ['d']*SHCI.nroots
    format = ''.join(format)
    calc_e = struct.unpack(format, file1.read())
    file1.close()
    if SHCI.nroots == 1 :
       return calc_e[0]
    else:
       return list(calc_e)

def SHCISCF(mf, norb, nelec, maxM=1000, tol=1.e-8, *args, **kwargs):
    '''Shortcut function to setup CASSCF using the SHCI solver.  The SHCI
    solver is properly initialized in this function so that the 1-step
    algorithm can applied with SHCI-CASSCF.

    Examples:

    >>> mol = gto.M(atom='C 0 0 0; C 0 0 1')
    >>> mf = scf.RHF(mol).run()
    >>> mc = SHCISCF(mf, 4, 4)
    >>> mc.kernel()
    -74.414908818611522
    '''



    mc = mcscf.CASSCF(mf, norb, nelec, *args, **kwargs)
    mc.fcisolver = SHCI(mf.mol, maxM, tol=tol)
    #mc.callback = mc.fcisolver.restart_scheduler_() #TODO
    if mc.chkfile == mc._scf._chkfile.name:
        # Do not delete chkfile after mcscf
        mc.chkfile = tempfile.mktemp(dir=settings.SHCISCRATCHDIR)
        if not os.path.exists(settings.SHCISCRATCHDIR):
            os.makedirs(settings.SHCISCRATCHDIR)
    return mc


def get_hso1e(wso,x,rp):
   nb = x.shape[0]
   hso1e = numpy.zeros((3,nb,nb))
   for ic in range(3):
      hso1e[ic] = reduce(numpy.dot,(rp.T,x.T,wso[ic],x,rp))
   return hso1e

def get_wso(mol):
   nb = mol.nao_nr()
   wso = numpy.zeros((3,nb,nb))
   for iatom in range(mol.natm):
      zA  = mol.atom_charge(iatom)
      xyz = mol.atom_coord(iatom)
      mol.set_rinv_orig(xyz)
      wso += zA*mol.intor('cint1e_prinvxp_sph', 3) # sign due to integration by part
   return wso

def get_p(dm,x,rp):
   pLL = rp.dot(dm.dot(rp.T))
   pLS = pLL.dot(x.T)
   pSS = x.dot(pLL.dot(x.T))
   return pLL,pLS,pSS

def get_fso2e_withkint(kint,x,rp,pLL,pLS,pSS):
   nb = x.shape[0]
   fso2e = numpy.zeros((3,nb,nb))
   for ic in range(3):
      gsoLL = -2.0*numpy.einsum('lmkn,lk->mn',kint[ic],pSS)
      gsoLS = -numpy.einsum('mlkn,lk->mn',kint[ic],pLS) \
              -numpy.einsum('lmkn,lk->mn',kint[ic],pLS)
      gsoSS = -2.0*numpy.einsum('mnkl,lk',kint[ic],pLL) \
              -2.0*numpy.einsum('mnlk,lk',kint[ic],pLL) \
              +2.0*numpy.einsum('mlnk,lk',kint[ic],pLL)
      fso2e[ic] = gsoLL + gsoLS.dot(x) + x.T.dot(-gsoLS.T) \
             + x.T.dot(gsoSS.dot(x))
      fso2e[ic] = reduce(numpy.dot,(rp.T,fso2e[ic],rp))
   return fso2e

def get_kint2(mol):
   nb = mol.nao_nr()
   kint= mol.intor('int2e_spv1spv2_spinor', comp=3)
   return kint.reshape(3,nb, nb, nb, nb)

def get_fso2e(mol, x, rp, pLL, pLS, pSS):
   nb = mol.nao_nr()
   np = nb*nb
   nq = np*np
   ddint = mol.intor('int2e_ip1ip2_sph',9).reshape(3,3,nq)
   fso2e = numpy.zeros((3,nb,nb))

   ddint[0,0] = ddint[1,2]-ddint[2,1]
   kint = ddint[0,0].reshape(nb,nb,nb,nb)
   gsoLL = -2.0*numpy.einsum('lmkn,lk->mn',kint,pSS)
   gsoLS = -numpy.einsum('mlkn,lk->mn',kint,pLS) \
           -numpy.einsum('lmkn,lk->mn',kint,pLS)
   gsoSS = -2.0*numpy.einsum('mnkl,lk',kint,pLL) \
           -2.0*numpy.einsum('mnlk,lk',kint,pLL) \
           +2.0*numpy.einsum('mlnk,lk',kint,pLL)
   fso2e[0] = gsoLL + gsoLS.dot(x) + x.T.dot(-gsoLS.T) \
               + x.T.dot(gsoSS.dot(x))
   fso2e[0] = reduce(numpy.dot,(rp.T,fso2e[0],rp))


   ddint[0,0] = ddint[2,0]-ddint[2,1]
   kint = ddint[0,0].reshape(nb,nb,nb,nb)
   gsoLL = -2.0*numpy.einsum('lmkn,lk->mn',kint,pSS)
   gsoLS = -numpy.einsum('mlkn,lk->mn',kint,pLS) \
           -numpy.einsum('lmkn,lk->mn',kint,pLS)
   gsoSS = -2.0*numpy.einsum('mnkl,lk',kint,pLL) \
           -2.0*numpy.einsum('mnlk,lk',kint,pLL) \
           +2.0*numpy.einsum('mlnk,lk',kint,pLL)
   fso2e[1] = gsoLL + gsoLS.dot(x) + x.T.dot(-gsoLS.T) \
               + x.T.dot(gsoSS.dot(x))
   fso2e[1] = reduce(numpy.dot,(rp.T,fso2e[1],rp))

   ddint[0,0] = ddint[0,1]-ddint[1,0]
   kint = ddint[0,0].reshape(nb,nb,nb,nb)
   gsoLL = -2.0*numpy.einsum('lmkn,lk->mn',kint,pSS)
   gsoLS = -numpy.einsum('mlkn,lk->mn',kint,pLS) \
           -numpy.einsum('lmkn,lk->mn',kint,pLS)
   gsoSS = -2.0*numpy.einsum('mnkl,lk',kint,pLL) \
           -2.0*numpy.einsum('mnlk,lk',kint,pLL) \
           +2.0*numpy.einsum('mlnk,lk',kint,pLL)
   fso2e[2] = gsoLL + gsoLS.dot(x) + x.T.dot(-gsoLS.T) \
               + x.T.dot(gsoSS.dot(x))
   fso2e[2] = reduce(numpy.dot,(rp.T,fso2e[2],rp))
   return fso2e

def get_kint(mol):
   nb = mol.nao_nr()
   np = nb*nb
   nq = np*np
   ddint = mol.intor('int2e_ip1ip2_sph',9).reshape(3,3,nq)

   kint = numpy.zeros((3,nq))
   kint[0] = ddint[1,2]-ddint[2,1]# x = yz - zy
   kint[1] = ddint[2,0]-ddint[0,2]# y = zx - xz
   kint[2] = ddint[0,1]-ddint[1,0]# z = xy - yx
   return kint.reshape(3,nb,nb,nb,nb)

def writeSOCIntegrals(mc, ncasorbs=None, rdm1=None, pictureChange1e="bp", pictureChange2e="bp", uncontract=True):
       from pyscf.x2c import x2c, sfx2c1e
       from pyscf.lib.parameters import LIGHT_SPEED
       LIGHT_SPEED = 137.0359895000
       alpha = 1.0/LIGHT_SPEED

       if (uncontract):
          xmol, contr_coeff = x2c.X2C().get_xmol(mc.mol)
       else:
          xmol, contr_coeff = mc.mol, numpy.eye(mc.mo_coeff.shape[0])


       rdm1ao = rdm1
       if (rdm1 is None):
          rdm1ao = 1.*mc.make_rdm1()
       if len(rdm1ao.shape) > 2 : rdm1ao = (rdm1ao[0]+rdm1ao[1])

       if (uncontract):
          dm = reduce(numpy.dot, (contr_coeff, rdm1ao, contr_coeff.T))
       else:
          dm = 1.*rdm1ao
       np, nc = contr_coeff.shape[0], contr_coeff.shape[1]

       hso1e = numpy.zeros((3, np, np))
       h1e_1c, x, rp = sfx2c1e.SpinFreeX2C(mc.mol).get_hxr(mc.mol, uncontract=uncontract)

       #two electron terms
       if (pictureChange2e == "bp") :
          h2ao = -(alpha)**2*0.5*xmol.intor('cint2e_p1vxp1_sph', comp=3, aosym='s1')
          h2ao = h2ao.reshape(3, np, np, np, np)
          hso1e += 1.*(numpy.einsum('ijklm,lm->ijk', h2ao, dm)
                      - 1.5*(numpy.einsum('ijklm, kl->ijm', h2ao, dm)
                             +numpy.einsum('ijklm,mj->ilk', h2ao, dm) ) )
       elif (pictureChange2e == "x2c"):
          dm1 = dm/2.
          pLL,pLS,pSS = get_p(dm1,x,rp)
          #kint = get_kint(xmol)
          #hso1e += -(alpha)**2*0.5*get_fso2e_withkint(kint,x,rp,pLL,pLS,pSS)
          hso1e += -(alpha)**2*0.5*get_fso2e(xmol,x,rp,pLL,pLS,pSS)
       elif (pictureChange2e == "none"):
          hso1e *= 0.0
       else:
          print(pictureChane2e, "not a valid option")
          exit(0)

       #MF 1 electron term
       if (pictureChange1e == "bp") :
          hso1e += (alpha)**2*0.5*get_wso(xmol)
       elif (pictureChange1e == "x2c1"):
          dm /= 2.
          pLL,pLS,pSS = get_p(dm,x,rp)
          wso = (alpha)**2*0.5*get_wso(xmol)
          hso1e += get_hso1e(wso, x, rp)
       elif (pictureChange1e == "x2cn") :
          h1e_2c = x2c.get_hcore(xmol)

          for i in range(np):
             for j in range(np):
                if ( abs(h1e_2c[2*i, 2*j+1].imag) > 1.e-8) :
                   hso1e[0][i,j] -= h1e_2c[2*i, 2*j+1].imag*2.
                if ( abs(h1e_2c[2*i, 2*j+1].real) > 1.e-8) :
                   hso1e[1][i,j] -= h1e_2c[2*i, 2*j+1].real*2.
                if ( abs(h1e_2c[2*i, 2*j].imag) > 1.e-8) :
                   hso1e[2][i,j] -= h1e_2c[2*i, 2*j].imag*2.
       else:
          print(pictureChane1e, "not a valid option")
          exit(0)

       h1ao = numpy.zeros((3, nc, nc))
       if (uncontract):
          for ic in range(3):
             h1ao[ic] = reduce(numpy.dot,(contr_coeff.T,hso1e[ic],contr_coeff))
       else:
          h1ao = 1.* hso1e

       ncore, ncas = mc.ncore, mc.ncas
       if (ncasorbs is not None):
          ncas = ncasorbs
       mo_coeff = mc.mo_coeff
       h1 = numpy.einsum('xpq,pi,qj->xij', h1ao,
                         mo_coeff, mo_coeff)[:, ncore:ncore+ncas, ncore:ncore+ncas]
       print1Int(h1, 'SOC')

def dryrun(mc, mo_coeff=None):
    '''Generate FCIDUMP and SHCI config file'''
    if mo_coeff is None:
        mo_coeff = mc.mo_coeff
    #bak, mc.fcisolver.onlywriteIntegral = mc.fcisolver.onlywriteIntegral, True
    mc.casci(mo_coeff)
    #mc.fcisolver.onlywriteIntegral = bak

#mc is the CASSCF object
#nroots is the number of roots that will be used to calcualte the SOC matrix
def runQDPT(mc, gtensor):
   if mc.fcisolver.__class__.__name__ == 'FakeCISolver':
       SHCI = mc.fcisolver.fcisolvers[0]
       outFile = os.path.join(SHCI.runtimeDir, SHCI.outputFile)
       writeSHCIConfFile(SHCI, mc.nelecas, False)
       confFile = os.path.join(SHCI.runtimeDir, SHCI.configFile)
       f = open(confFile, 'a')
       for SHCI2 in mc.fcisolver.fcisolvers[1:] :
          if (SHCI2.prefix != "") :
             f.write( 'prefix %s\n' %(SHCI2.prefix))
       if (gtensor):
          f.write("dogtensor\n")
       f.close()
       try:
          cmd = ' '.join((SHCI.mpiprefix, SHCI.QDPTexecutable, confFile))
          cmd = "%s > %s 2>&1" % (cmd, outFile)
          check_call(cmd, shell=True)
          check_call('cat %s|grep -v "#"'%(outFile), shell=True)
       except CalledProcessError as err:
          logger.error(mc.fcisolver, cmd)
          raise err

   else:
       writeSHCIConfFile(mc.fcisolver, mc.nelecas, False)
       confFile = os.path.join(mc.fcisolver.runtimeDir, mc.fcisolver.configFile)
       outFile = os.path.join(mc.fcisolver.runtimeDir, mc.fcisolver.outputFile)
       if (gtensor):
          f = open(confFile, 'a')
          f.write("dogtensor\n")
          f.close()
       try:
          cmd = ' '.join((mc.fcisolver.mpiprefix, mc.fcisolver.QDPTexecutable, confFile))
          cmd = "%s > %s 2>&1" % (cmd, outFile)
          check_call(cmd, shell=True)
          check_call('cat %s|grep -v "#"'%(outFile), shell=True)
       except CalledProcessError as err:
          logger.error(mc.fcisolver, cmd)
          raise err

def doSOC(mc, gtensor=False, pictureChange="bp"):
   writeSOCIntegrals(mc, pictureChange=pictureChange)
   dryrun(mc)
   if (gtensor or True):
      ncore, ncas = mc.ncore, mc.ncas
      charge_center = numpy.einsum('z,zx->x',mc.mol.atom_charges(),mc.mol.atom_coords())
      h1ao = mc.mol.intor('cint1e_cg_irxp_sph', comp=3)
      h1 = numpy.einsum('xpq,pi,qj->xij', h1ao,
                        mc.mo_coeff, mc.mo_coeff)[:, ncore:ncore+ncas, ncore:ncore+ncas]
      print1Int(h1, 'GTensor')

   runQDPT(mc, gtensor)

if __name__ == '__main__':
    from pyscf import gto, scf, mcscf, dmrgscf
    from pyscf.shciscf import shci

    # Initialize N2 molecule
    b = 1.098
    mol = gto.Mole()
    mol.build(
    verbose = 5,
    output = None,
    atom = [
        ['N',(  0.000000,  0.000000, -b/2)],
        ['N',(  0.000000,  0.000000,  b/2)], ],
    basis = {'N': 'ccpvdz', },
    )

    # Create HF molecule
    mf = scf.RHF( mol )
    mf.conv_tol = 1e-9
    mf.scf()

    # Number of orbital and electrons
    norb = 8
    nelec = 10
    dimer_atom = 'N'

    mc = mcscf.CASSCF( mf, norb, nelec )
    e_CASSCF = mc.mc2step()[0]

    # Create SHCI molecule for just variational opt.
    # Active spaces chosen to reflect valence active space.
    mch = shci.SHCISCF( mf, norb, nelec )
    mch.fcisolver.nPTiter = 0 # Turn off perturbative calc.
    mch.fcisolver.outputFile = 'no_PT.dat'
    mch.fcisolver.sweep_iter = [ 0, 3 ]
    mch.fcisolver.DoRDM = True
    # Setting large epsilon1 thresholds highlights improvement from perturbation.
    mch.fcisolver.sweep_epsilon = [ 1e-2, 1e-2 ]
    e_noPT = mch.mc1step()[0]

    # Run a single SHCI iteration with perturbative correction.
    mch.fcisolver.stochastic = False # Turns on deterministic PT calc.
    mch.fcisolver.outputFile = 'PT.dat' # Save output under different name.
    shci.writeSHCIConfFile( mch.fcisolver, [nelec/2,nelec/2] , True )
    shci.executeSHCI( mch.fcisolver )

    # Open and get the energy from the binary energy file hci.e.
    # Open and get the energy from the
    with open( mch.fcisolver.outputFile, 'r' ) as f:
      lines = f.readlines()

    e_PT = float( lines[ len(lines) - 1 ].split()[2] )

    #e_PT = shci.readEnergy( mch.fcisolver )

    # Comparison Calculations
    del_PT = e_PT - e_noPT
    del_shci = e_CASSCF - e_PT

    print( '\n\nEnergies for %s2 give in E_h.' % dimer_atom )
    print( '=====================================' )
    print( 'SHCI Variational: %6.12f' %e_noPT )
    # Prints the total energy including the perturbative component.
    print( 'SHCI Perturbative: %6.12f' %e_PT )
    print( 'Perturbative Change: %6.12f' %del_PT )
    print( 'CASSCF Total Energy: %6.12f' %e_CASSCF )
    print( 'E(CASSCF) - E(SHCI): %6.12f' %del_shci )<|MERGE_RESOLUTION|>--- conflicted
+++ resolved
@@ -159,12 +159,8 @@
         # Standard SHCI Input parameters
         self.davidsonTol = 5.e-5
         self.epsilon2 = 1.e-7
-<<<<<<< HEAD
-        self.epsilon2Large = 1.e-4
-=======
         self.epsilon2Large = 1000.
         self.targetError = 1.e-4
->>>>>>> 2687853e
         self.sampleN = 200
         self.epsilon1 = None
         self.onlyperturbative = False
@@ -185,11 +181,8 @@
         self.sweep_epsilon = []
         self.maxIter = 6
         self.restart = False
-<<<<<<< HEAD
-=======
         self.num_thrds = num_thrds
         self.orbsym = []
->>>>>>> 2687853e
         self.onlywriteIntegral = False
         self.spin = None
         self.orbsym = []
@@ -232,12 +225,9 @@
         if verbose is None:
             verbose = self.verbose
         log = logger.Logger(self.stdout, verbose)
-<<<<<<< HEAD
         log.info('')
         log.info('******** SHCI flags ********')
         log.info('executable             = %s', self.executable)
-       #log.info('SHCIEXE_COMPRESS_NEVPT = %s', settings.SHCIEXE_COMPRESS_NEVPT)
-       #
         log.info('mpiprefix              = %s', self.mpiprefix)
         log.info('scratchDirectory       = %s', self.scratchDirectory)
         log.info('integralFile           = %s', os.path.join(self.runtimeDir, self.integralFile))
@@ -253,20 +243,6 @@
         log.info('num_thrds              = %d', self.num_thrds)
         log.info('memory                 = %s', self.memory)
         log.info('')
-=======
-        log.info( '******** SHCI flags ********' )
-        log.info( 'executable = %s', self.executable)
-        log.info( 'mpiprefix = %s', self.mpiprefix )
-        log.info( 'scratchDirectory = %s', self.scratchDirectory )
-        log.info( 'integralFile = %s', os.path.join(self.runtimeDir, self.integralFile) )
-        log.info( 'configFile = %s', os.path.join(self.runtimeDir, self.configFile) )
-        log.info( 'outputFile = %s', os.path.join(self.runtimeDir, self.outputFile) )
-        log.info( 'maxIter = %d', self.maxIter )
-        log.info( 'nPTiter = %i', self.nPTiter )
-        log.info( 'Stochastic = %r', self.stochastic )
-        log.info( 'num_thrds = %d', self.num_thrds )
-        log.info( 'memory = %s', self.memory )
->>>>>>> 2687853e
         return self
 
     # ABOUT RDMs AND INDEXES: -----------------------------------------------------------------------
@@ -296,41 +272,22 @@
         twopdm = numpy.zeros( (norb, norb, norb, norb) )
         file2pdm = "spatialRDM.%d.%d.txt" %(state, state)
         file2pdm = file2pdm.encode()  # .encode for python3 compatibility
-<<<<<<< HEAD
         r2RDM(twopdm, norb, os.path.join(self.scratchDirectory, "node0", file2pdm))
 
         # Symmetry addon
-        if (self.groupname == 'Dooh' or self.groupname == 'Cooh') and self.useExtraSymm:
-          nRows, rowIndex, rowCoeffs = DinfhtoD2h(self, norb, nelec)
-          twopdmcopy = 1.*twopdm
-          twopdm = 0.*twopdm
-          transformRDMDinfh(norb, numpy.ascontiguousarray(nRows,      numpy.int32),
-                                  numpy.ascontiguousarray(rowIndex,   numpy.int32),
-                                  numpy.ascontiguousarray(rowCoeffs,  numpy.float64),
-                                  numpy.ascontiguousarray(twopdmcopy, numpy.float64),
-                                  numpy.ascontiguousarray(twopdm,     numpy.float64))
-          twopdmcopy = None
-
-        # (This is coherent with previous statement about indexes)
-        onepdm = numpy.einsum('ikjj->ik', twopdm)
-=======
-        r2RDM( twopdm, norb, file2pdm )
-
         if (self.groupname == 'Dooh' or self.groupname == 'Coov') and self.useExtraSymm:
            nRows, rowIndex, rowCoeffs = DinfhtoD2h(self, norb, nelec)
            twopdmcopy = 1.*twopdm
            twopdm = 0.*twopdm
-           transformRDMDinfh(norb, numpy.ascontiguousarray(nRows, numpy.int32),
-                             numpy.ascontiguousarray(rowIndex, numpy.int32),
-                             numpy.ascontiguousarray(rowCoeffs, numpy.float64),
-                             numpy.ascontiguousarray(twopdmcopy, numpy.float64),
-                             numpy.ascontiguousarray(twopdm, numpy.float64))
+           transformRDMDinfh(norb, numpy.ascontiguousarray(nRows,      numpy.int32),
+                                   numpy.ascontiguousarray(rowIndex,   numpy.int32),
+                                   numpy.ascontiguousarray(rowCoeffs,  numpy.float64),
+                                   numpy.ascontiguousarray(twopdmcopy, numpy.float64),
+                                   numpy.ascontiguousarray(twopdm,     numpy.float64))
            twopdmcopy = None
 
-
-
+        # (This is coherent with previous statement about indexes)
         onepdm = numpy.einsum('ikjj->ki', twopdm)
->>>>>>> 2687853e
         onepdm /= (nelectrons-1)
         return onepdm, twopdm
 
@@ -355,12 +312,8 @@
         file2pdm = "spatialRDM.%d.%d.txt" %(root, root)
         r2RDM(twopdm, norb, os.path.join(self.scratchDirectory, "node0", file2pdm))
 
-<<<<<<< HEAD
         # (This is coherent with previous statement about indexes)
-        onepdm = numpy.einsum('ikjj->ik', twopdm)
-=======
         onepdm = numpy.einsum('ikjj->ki', twopdm)
->>>>>>> 2687853e
         onepdm /= (nelectrons-1)
         return onepdm, twopdm
 
@@ -857,10 +810,7 @@
        f.write( 'nPTiter %d\n' %SHCI.nPTiter )
     f.write( 'epsilon2 %g\n' %SHCI.epsilon2 )
     f.write( 'epsilon2Large %g\n' %SHCI.epsilon2Large )
-<<<<<<< HEAD
-=======
     f.write( 'targetError %g\n' %SHCI.targetError )
->>>>>>> 2687853e
     f.write( 'sampleN %i\n' %SHCI.sampleN )
 
     # Miscellaneous Keywords
