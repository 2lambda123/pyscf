#!/usr/bin/env python
# Copyright 2014-2018 The PySCF Developers. All Rights Reserved.
#
# Licensed under the Apache License, Version 2.0 (the "License");
# you may not use this file except in compliance with the License.
# You may obtain a copy of the License at
#
#     http://www.apache.org/licenses/LICENSE-2.0
#
# Unless required by applicable law or agreed to in writing, software
# distributed under the License is distributed on an "AS IS" BASIS,
# WITHOUT WARRANTIES OR CONDITIONS OF ANY KIND, either express or implied.
# See the License for the specific language governing permissions and
# limitations under the License.
#
# Author: Timothy Berkelbach <tim.berkelbach@gmail.com>
#

'''
UCCSD with spatial integrals
'''

import time
from functools import reduce
import numpy as np

from pyscf import lib
from pyscf import ao2mo
from pyscf.lib import logger
from pyscf.cc import ccsd
from pyscf.cc import rccsd
from pyscf.ao2mo import _ao2mo
from pyscf.mp import ump2
from pyscf import __config__

MEMORYMIN = getattr(__config__, 'cc_ccsd_memorymin', 2000)

# This is unrestricted (U)CCSD, in spatial-orbital form.

def update_amps(cc, t1, t2, eris):
    time0 = time.clock(), time.time()
    log = logger.Logger(cc.stdout, cc.verbose)
    t1a, t1b = t1
    t2aa, t2ab, t2bb = t2
    nocca, noccb, nvira, nvirb = t2ab.shape
    mo_ea_o = eris.mo_energy[0][:nocca]
    mo_ea_v = eris.mo_energy[0][nocca:]
    mo_eb_o = eris.mo_energy[1][:noccb]
    mo_eb_v = eris.mo_energy[1][noccb:]
    fova = eris.focka[:nocca,nocca:]
    fovb = eris.fockb[:noccb,noccb:]

    u1a = np.zeros_like(t1a)
    u1b = np.zeros_like(t1b)
    #:eris_vvvv = ao2mo.restore(1, np.asarray(eris.vvvv), nvirb)
    #:eris_VVVV = ao2mo.restore(1, np.asarray(eris.VVVV), nvirb)
    #:eris_vvVV = _restore(np.asarray(eris.vvVV), nvira, nvirb)
    #:u2aa += lib.einsum('ijef,aebf->ijab', tauaa, eris_vvvv) * .5
    #:u2bb += lib.einsum('ijef,aebf->ijab', taubb, eris_VVVV) * .5
    #:u2ab += lib.einsum('iJeF,aeBF->iJaB', tauab, eris_vvVV)
    tauaa, tauab, taubb = make_tau(t2, t1, t1)
    u2aa, u2ab, u2bb = cc._add_vvvv(None, (tauaa,tauab,taubb), eris)
    u2aa *= .5
    u2bb *= .5

    Fooa =  .5 * lib.einsum('me,ie->mi', fova, t1a)
    Foob =  .5 * lib.einsum('me,ie->mi', fovb, t1b)
    Fvva = -.5 * lib.einsum('me,ma->ae', fova, t1a)
    Fvvb = -.5 * lib.einsum('me,ma->ae', fovb, t1b)
    Fooa += eris.focka[:nocca,:nocca] - np.diag(mo_ea_o)
    Foob += eris.fockb[:noccb,:noccb] - np.diag(mo_eb_o)
    Fvva += eris.focka[nocca:,nocca:] - np.diag(mo_ea_v)
    Fvvb += eris.fockb[noccb:,noccb:] - np.diag(mo_eb_v)
    dtype = u2aa.dtype
    wovvo = np.zeros((nocca,nvira,nvira,nocca), dtype=dtype)
    wOVVO = np.zeros((noccb,nvirb,nvirb,noccb), dtype=dtype)
    woVvO = np.zeros((nocca,nvirb,nvira,noccb), dtype=dtype)
    woVVo = np.zeros((nocca,nvirb,nvirb,nocca), dtype=dtype)
    wOvVo = np.zeros((noccb,nvira,nvirb,nocca), dtype=dtype)
    wOvvO = np.zeros((noccb,nvira,nvira,noccb), dtype=dtype)

    mem_now = lib.current_memory()[0]
    max_memory = max(0, cc.max_memory - mem_now)
    if nvira > 0 and nocca > 0:
        blksize = max(ccsd.BLKMIN, int(max_memory*1e6/8/(nvira**3*3+1)))
        for p0,p1 in lib.prange(0, nocca, blksize):
            ovvv = eris.get_ovvv(slice(p0,p1))  # ovvv = eris.ovvv[p0:p1]
            ovvv = ovvv - ovvv.transpose(0,3,2,1)
            Fvva += np.einsum('mf,mfae->ae', t1a[p0:p1], ovvv)
            wovvo[p0:p1] += lib.einsum('jf,mebf->mbej', t1a, ovvv)
            u1a += 0.5*lib.einsum('mief,meaf->ia', t2aa[p0:p1], ovvv)
            u2aa[:,p0:p1] += lib.einsum('ie,mbea->imab', t1a, ovvv.conj())
            tmp1aa = lib.einsum('ijef,mebf->ijmb', tauaa, ovvv)
            u2aa -= lib.einsum('ijmb,ma->ijab', tmp1aa, t1a[p0:p1]*.5)
            ovvv = tmp1aa = None

    if nvirb > 0 and noccb > 0:
        blksize = max(ccsd.BLKMIN, int(max_memory*1e6/8/(nvirb**3*3+1)))
        for p0,p1 in lib.prange(0, noccb, blksize):
            OVVV = eris.get_OVVV(slice(p0,p1))  # OVVV = eris.OVVV[p0:p1]
            OVVV = OVVV - OVVV.transpose(0,3,2,1)
            Fvvb += np.einsum('mf,mfae->ae', t1b[p0:p1], OVVV)
            wOVVO[p0:p1] = lib.einsum('jf,mebf->mbej', t1b, OVVV)
            u1b += 0.5*lib.einsum('MIEF,MEAF->IA', t2bb[p0:p1], OVVV)
            u2bb[:,p0:p1] += lib.einsum('ie,mbea->imab', t1b, OVVV.conj())
            tmp1bb = lib.einsum('ijef,mebf->ijmb', taubb, OVVV)
            u2bb -= lib.einsum('ijmb,ma->ijab', tmp1bb, t1b[p0:p1]*.5)
            OVVV = tmp1bb = None

    if nvirb > 0 and nocca > 0:
        blksize = max(ccsd.BLKMIN, int(max_memory*1e6/8/(nvira*nvirb**2*3+1)))
        for p0,p1 in lib.prange(0, nocca, blksize):
            ovVV = eris.get_ovVV(slice(p0,p1))  # ovVV = eris.ovVV[p0:p1]
            Fvvb += np.einsum('mf,mfAE->AE', t1a[p0:p1], ovVV)
            woVvO[p0:p1] = lib.einsum('JF,meBF->mBeJ', t1b, ovVV)
            woVVo[p0:p1] = lib.einsum('jf,mfBE->mBEj',-t1a, ovVV)
            u1b += lib.einsum('mIeF,meAF->IA', t2ab[p0:p1], ovVV)
            u2ab[p0:p1] += lib.einsum('IE,maEB->mIaB', t1b, ovVV.conj())
            tmp1ab = lib.einsum('iJeF,meBF->iJmB', tauab, ovVV)
            u2ab -= lib.einsum('iJmB,ma->iJaB', tmp1ab, t1a[p0:p1])
            ovVV = tmp1ab = None

    if nvira > 0 and noccb > 0:
        blksize = max(ccsd.BLKMIN, int(max_memory*1e6/8/(nvirb*nvira**2*3+1)))
        for p0,p1 in lib.prange(0, noccb, blksize):
            OVvv = eris.get_OVvv(slice(p0,p1))  # OVvv = eris.OVvv[p0:p1]
            Fvva += np.einsum('MF,MFae->ae', t1b[p0:p1], OVvv)
            wOvVo[p0:p1] = lib.einsum('jf,MEbf->MbEj', t1a, OVvv)
            wOvvO[p0:p1] = lib.einsum('JF,MFbe->MbeJ',-t1b, OVvv)
            u1a += lib.einsum('iMfE,MEaf->ia', t2ab[:,p0:p1], OVvv)
            u2ab[:,p0:p1] += lib.einsum('ie,MBea->iMaB', t1a, OVvv.conj())
            tmp1abba = lib.einsum('iJeF,MFbe->iJbM', tauab, OVvv)
            u2ab -= lib.einsum('iJbM,MA->iJbA', tmp1abba, t1b[p0:p1])
            OVvv = tmp1abba = None

    eris_ovov = np.asarray(eris.ovov)
    eris_ovoo = np.asarray(eris.ovoo)
    Woooo = lib.einsum('je,nemi->mnij', t1a, eris_ovoo)
    Woooo = Woooo - Woooo.transpose(0,1,3,2)
    Woooo += np.asarray(eris.oooo).transpose(0,2,1,3)
    Woooo += lib.einsum('ijef,menf->mnij', tauaa, eris_ovov) * .5
    u2aa += lib.einsum('mnab,mnij->ijab', tauaa, Woooo*.5)
    Woooo = tauaa = None
    ovoo = eris_ovoo - eris_ovoo.transpose(2,1,0,3)
    Fooa += np.einsum('ne,nemi->mi', t1a, ovoo)
    u1a += 0.5*lib.einsum('mnae,meni->ia', t2aa, ovoo)
    wovvo += lib.einsum('nb,nemj->mbej', t1a, ovoo)
    ovoo = eris_ovoo = None

    tilaa = make_tau_aa(t2[0], t1a, t1a, fac=0.5)
    ovov = eris_ovov - eris_ovov.transpose(0,3,2,1)
    Fvva -= .5 * lib.einsum('mnaf,menf->ae', tilaa, ovov)
    Fooa += .5 * lib.einsum('inef,menf->mi', tilaa, ovov)
    Fova = np.einsum('nf,menf->me',t1a, ovov)
    u2aa += ovov.conj().transpose(0,2,1,3) * .5
    wovvo -= 0.5*lib.einsum('jnfb,menf->mbej', t2aa, ovov)
    woVvO += 0.5*lib.einsum('nJfB,menf->mBeJ', t2ab, ovov)
    tmpaa = lib.einsum('jf,menf->mnej', t1a, ovov)
    wovvo -= lib.einsum('nb,mnej->mbej', t1a, tmpaa)
    eirs_ovov = ovov = tmpaa = tilaa = None

    eris_OVOV = np.asarray(eris.OVOV)
    eris_OVOO = np.asarray(eris.OVOO)
    WOOOO = lib.einsum('je,nemi->mnij', t1b, eris_OVOO)
    WOOOO = WOOOO - WOOOO.transpose(0,1,3,2)
    WOOOO += np.asarray(eris.OOOO).transpose(0,2,1,3)
    WOOOO += lib.einsum('ijef,menf->mnij', taubb, eris_OVOV) * .5
    u2bb += lib.einsum('mnab,mnij->ijab', taubb, WOOOO*.5)
    WOOOO = taubb = None
    OVOO = eris_OVOO - eris_OVOO.transpose(2,1,0,3)
    Foob += np.einsum('ne,nemi->mi', t1b, OVOO)
    u1b += 0.5*lib.einsum('mnae,meni->ia', t2bb, OVOO)
    wOVVO += lib.einsum('nb,nemj->mbej', t1b, OVOO)
    OVOO = eris_OVOO = None

    tilbb = make_tau_aa(t2[2], t1b, t1b, fac=0.5)
    OVOV = eris_OVOV - eris_OVOV.transpose(0,3,2,1)
    Fvvb -= .5 * lib.einsum('MNAF,MENF->AE', tilbb, OVOV)
    Foob += .5 * lib.einsum('inef,menf->mi', tilbb, OVOV)
    Fovb = np.einsum('nf,menf->me',t1b, OVOV)
    u2bb += OVOV.conj().transpose(0,2,1,3) * .5
    wOVVO -= 0.5*lib.einsum('jnfb,menf->mbej', t2bb, OVOV)
    wOvVo += 0.5*lib.einsum('jNbF,MENF->MbEj', t2ab, OVOV)
    tmpbb = lib.einsum('jf,menf->mnej', t1b, OVOV)
    wOVVO -= lib.einsum('nb,mnej->mbej', t1b, tmpbb)
    eris_OVOV = OVOV = tmpbb = tilbb = None

    eris_OVoo = np.asarray(eris.OVoo)
    eris_ovOO = np.asarray(eris.ovOO)
    Fooa += np.einsum('NE,NEmi->mi', t1b, eris_OVoo)
    u1a -= lib.einsum('nMaE,MEni->ia', t2ab, eris_OVoo)
    wOvVo -= lib.einsum('nb,MEnj->MbEj', t1a, eris_OVoo)
    woVVo += lib.einsum('NB,NEmj->mBEj', t1b, eris_OVoo)
    Foob += np.einsum('ne,neMI->MI', t1a, eris_ovOO)
    u1b -= lib.einsum('mNeA,meNI->IA', t2ab, eris_ovOO)
    woVvO -= lib.einsum('NB,meNJ->mBeJ', t1b, eris_ovOO)
    wOvvO += lib.einsum('nb,neMJ->MbeJ', t1a, eris_ovOO)
    WoOoO = lib.einsum('JE,NEmi->mNiJ', t1b, eris_OVoo)
    WoOoO+= lib.einsum('je,neMI->nMjI', t1a, eris_ovOO)
    WoOoO += np.asarray(eris.ooOO).transpose(0,2,1,3)
    eris_OVoo = eris_ovOO = None

    eris_ovOV = np.asarray(eris.ovOV)
    WoOoO += lib.einsum('iJeF,meNF->mNiJ', tauab, eris_ovOV)
    u2ab += lib.einsum('mNaB,mNiJ->iJaB', tauab, WoOoO)
    WoOoO = None

    tilab = make_tau_ab(t2[1], t1 , t1 , fac=0.5)
    Fvva -= lib.einsum('mNaF,meNF->ae', tilab, eris_ovOV)
    Fvvb -= lib.einsum('nMfA,nfME->AE', tilab, eris_ovOV)
    Fooa += lib.einsum('iNeF,meNF->mi', tilab, eris_ovOV)
    Foob += lib.einsum('nIfE,nfME->MI', tilab, eris_ovOV)
    Fova += np.einsum('NF,meNF->me',t1b, eris_ovOV)
    Fovb += np.einsum('nf,nfME->ME',t1a, eris_ovOV)
    u2ab += eris_ovOV.conj().transpose(0,2,1,3)
    wovvo += 0.5*lib.einsum('jNbF,meNF->mbej', t2ab, eris_ovOV)
    wOVVO += 0.5*lib.einsum('nJfB,nfME->MBEJ', t2ab, eris_ovOV)
    wOvVo -= 0.5*lib.einsum('jnfb,nfME->MbEj', t2aa, eris_ovOV)
    woVvO -= 0.5*lib.einsum('JNFB,meNF->mBeJ', t2bb, eris_ovOV)
    woVVo += 0.5*lib.einsum('jNfB,mfNE->mBEj', t2ab, eris_ovOV)
    wOvvO += 0.5*lib.einsum('nJbF,neMF->MbeJ', t2ab, eris_ovOV)
    tmpabab = lib.einsum('JF,meNF->mNeJ', t1b, eris_ovOV)
    tmpbaba = lib.einsum('jf,nfME->MnEj', t1a, eris_ovOV)
    woVvO -= lib.einsum('NB,mNeJ->mBeJ', t1b, tmpabab)
    wOvVo -= lib.einsum('nb,MnEj->MbEj', t1a, tmpbaba)
    woVVo += lib.einsum('NB,NmEj->mBEj', t1b, tmpbaba)
    wOvvO += lib.einsum('nb,nMeJ->MbeJ', t1a, tmpabab)
    tmpabab = tmpbaba = tilab = None

    Fova += fova
    Fovb += fovb
    u1a += fova.conj()
    u1a += np.einsum('ie,ae->ia', t1a, Fvva)
    u1a -= np.einsum('ma,mi->ia', t1a, Fooa)
    u1a -= np.einsum('imea,me->ia', t2aa, Fova)
    u1a += np.einsum('iMaE,ME->ia', t2ab, Fovb)
    u1b += fovb.conj()
    u1b += np.einsum('ie,ae->ia',t1b,Fvvb)
    u1b -= np.einsum('ma,mi->ia',t1b,Foob)
    u1b -= np.einsum('imea,me->ia', t2bb, Fovb)
    u1b += np.einsum('mIeA,me->IA', t2ab, Fova)

    eris_oovv = np.asarray(eris.oovv)
    eris_ovvo = np.asarray(eris.ovvo)
    wovvo -= eris_oovv.transpose(0,2,3,1)
    wovvo += eris_ovvo.transpose(0,2,1,3)
    oovv = eris_oovv - eris_ovvo.transpose(0,3,2,1)
    u1a-= np.einsum('nf,niaf->ia', t1a,      oovv)
    tmp1aa = lib.einsum('ie,mjbe->mbij', t1a,      oovv)
    u2aa += 2*lib.einsum('ma,mbij->ijab', t1a, tmp1aa)
    eris_ovvo = eris_oovv = oovv = tmp1aa = None

    eris_OOVV = np.asarray(eris.OOVV)
    eris_OVVO = np.asarray(eris.OVVO)
    wOVVO -= eris_OOVV.transpose(0,2,3,1)
    wOVVO += eris_OVVO.transpose(0,2,1,3)
    OOVV = eris_OOVV - eris_OVVO.transpose(0,3,2,1)
    u1b-= np.einsum('nf,niaf->ia', t1b,      OOVV)
    tmp1bb = lib.einsum('ie,mjbe->mbij', t1b,      OOVV)
    u2bb += 2*lib.einsum('ma,mbij->ijab', t1b, tmp1bb)
    eris_OVVO = eris_OOVV = OOVV = None

    eris_ooVV = np.asarray(eris.ooVV)
    eris_ovVO = np.asarray(eris.ovVO)
    woVVo -= eris_ooVV.transpose(0,2,3,1)
    woVvO += eris_ovVO.transpose(0,2,1,3)
    u1b+= np.einsum('nf,nfAI->IA', t1a, eris_ovVO)
    tmp1ab = lib.einsum('ie,meBJ->mBiJ', t1a, eris_ovVO)
    tmp1ab+= lib.einsum('IE,mjBE->mBjI', t1b, eris_ooVV)
    u2ab -= lib.einsum('ma,mBiJ->iJaB', t1a, tmp1ab)
    eris_ooVV = eris_ovVo = tmp1ab = None

    eris_OOvv = np.asarray(eris.OOvv)
    eris_OVvo = np.asarray(eris.OVvo)
    wOvvO -= eris_OOvv.transpose(0,2,3,1)
    wOvVo += eris_OVvo.transpose(0,2,1,3)
    u1a+= np.einsum('NF,NFai->ia', t1b, eris_OVvo)
    tmp1ba = lib.einsum('IE,MEbj->MbIj', t1b, eris_OVvo)
    tmp1ba+= lib.einsum('ie,MJbe->MbJi', t1a, eris_OOvv)
    u2ab -= lib.einsum('MA,MbIj->jIbA', t1b, tmp1ba)
    eris_OOvv = eris_OVvO = tmp1ba = None

    u2aa += 2*lib.einsum('imae,mbej->ijab', t2aa, wovvo)
    u2aa += 2*lib.einsum('iMaE,MbEj->ijab', t2ab, wOvVo)
    u2bb += 2*lib.einsum('imae,mbej->ijab', t2bb, wOVVO)
    u2bb += 2*lib.einsum('mIeA,mBeJ->IJAB', t2ab, woVvO)
    u2ab += lib.einsum('imae,mBeJ->iJaB', t2aa, woVvO)
    u2ab += lib.einsum('iMaE,MBEJ->iJaB', t2ab, wOVVO)
    u2ab += lib.einsum('iMeA,MbeJ->iJbA', t2ab, wOvvO)
    u2ab += lib.einsum('IMAE,MbEj->jIbA', t2bb, wOvVo)
    u2ab += lib.einsum('mIeA,mbej->jIbA', t2ab, wovvo)
    u2ab += lib.einsum('mIaE,mBEj->jIaB', t2ab, woVVo)
    wovvo = wOVVO = woVvO = wOvVo = woVVo = wOvvO = None

    Ftmpa = Fvva - .5*lib.einsum('mb,me->be', t1a, Fova)
    Ftmpb = Fvvb - .5*lib.einsum('mb,me->be', t1b, Fovb)
    u2aa += lib.einsum('ijae,be->ijab', t2aa, Ftmpa)
    u2bb += lib.einsum('ijae,be->ijab', t2bb, Ftmpb)
    u2ab += lib.einsum('iJaE,BE->iJaB', t2ab, Ftmpb)
    u2ab += lib.einsum('iJeA,be->iJbA', t2ab, Ftmpa)
    Ftmpa = Fooa + 0.5*lib.einsum('je,me->mj', t1a, Fova)
    Ftmpb = Foob + 0.5*lib.einsum('je,me->mj', t1b, Fovb)
    u2aa -= lib.einsum('imab,mj->ijab', t2aa, Ftmpa)
    u2bb -= lib.einsum('imab,mj->ijab', t2bb, Ftmpb)
    u2ab -= lib.einsum('iMaB,MJ->iJaB', t2ab, Ftmpb)
    u2ab -= lib.einsum('mIaB,mj->jIaB', t2ab, Ftmpa)

    eris_ovoo = np.asarray(eris.ovoo).conj()
    eris_OVOO = np.asarray(eris.OVOO).conj()
    eris_OVoo = np.asarray(eris.OVoo).conj()
    eris_ovOO = np.asarray(eris.ovOO).conj()
    ovoo = eris_ovoo - eris_ovoo.transpose(2,1,0,3)
    OVOO = eris_OVOO - eris_OVOO.transpose(2,1,0,3)
    u2aa -= lib.einsum('ma,jbim->ijab', t1a, ovoo)
    u2bb -= lib.einsum('ma,jbim->ijab', t1b, OVOO)
    u2ab -= lib.einsum('ma,JBim->iJaB', t1a, eris_OVoo)
    u2ab -= lib.einsum('MA,ibJM->iJbA', t1b, eris_ovOO)
    eris_ovoo = eris_OVoo = eris_OVOO = eris_ovOO = None

    u2aa *= .5
    u2bb *= .5
    u2aa = u2aa - u2aa.transpose(0,1,3,2)
    u2aa = u2aa - u2aa.transpose(1,0,2,3)
    u2bb = u2bb - u2bb.transpose(0,1,3,2)
    u2bb = u2bb - u2bb.transpose(1,0,2,3)

    eia_a = lib.direct_sum('i-a->ia', mo_ea_o, mo_ea_v)
    eia_b = lib.direct_sum('i-a->ia', mo_eb_o, mo_eb_v)
    u1a /= eia_a
    u1b /= eia_b

    u2aa /= lib.direct_sum('ia+jb->ijab', eia_a, eia_a)
    u2ab /= lib.direct_sum('ia+jb->ijab', eia_a, eia_b)
    u2bb /= lib.direct_sum('ia+jb->ijab', eia_b, eia_b)

    time0 = log.timer_debug1('update t1 t2', *time0)
    t1new = u1a, u1b
    t2new = u2aa, u2ab, u2bb
    return t1new, t2new


def energy(cc, t1=None, t2=None, eris=None):
    '''UCCSD correlation energy'''
    if t1 is None: t1 = cc.t1
    if t2 is None: t2 = cc.t2
    if eris is None: eris = cc.ao2mo()

    t1a, t1b = t1
    t2aa, t2ab, t2bb = t2
    nocca, noccb, nvira, nvirb = t2ab.shape
    eris_ovov = np.asarray(eris.ovov)
    eris_OVOV = np.asarray(eris.OVOV)
    eris_ovOV = np.asarray(eris.ovOV)
    fova = eris.focka[:nocca,nocca:]
    fovb = eris.fockb[:noccb,noccb:]
    e  = np.einsum('ia,ia', fova, t1a)
    e += np.einsum('ia,ia', fovb, t1b)
    e += 0.25*np.einsum('ijab,iajb',t2aa,eris_ovov)
    e -= 0.25*np.einsum('ijab,ibja',t2aa,eris_ovov)
    e += 0.25*np.einsum('ijab,iajb',t2bb,eris_OVOV)
    e -= 0.25*np.einsum('ijab,ibja',t2bb,eris_OVOV)
    e +=      np.einsum('iJaB,iaJB',t2ab,eris_ovOV)
    e += 0.5*np.einsum('ia,jb,iajb',t1a,t1a,eris_ovov)
    e -= 0.5*np.einsum('ia,jb,ibja',t1a,t1a,eris_ovov)
    e += 0.5*np.einsum('ia,jb,iajb',t1b,t1b,eris_OVOV)
    e -= 0.5*np.einsum('ia,jb,ibja',t1b,t1b,eris_OVOV)
    e +=     np.einsum('ia,jb,iajb',t1a,t1b,eris_ovOV)
    if abs(e.imag) > 1e-4:
        logger.warn(cc, 'Non-zero imaginary part found in UCCSD energy %s', e)
    return e.real


get_nocc = ump2.get_nocc
get_nmo = ump2.get_nmo
get_frozen_mask = ump2.get_frozen_mask


def amplitudes_to_vector(t1, t2, out=None):
    nocca, nvira = t1[0].shape
    noccb, nvirb = t1[1].shape
    sizea = nocca * nvira + nocca*(nocca-1)//2*nvira*(nvira-1)//2
    sizeb = noccb * nvirb + noccb*(noccb-1)//2*nvirb*(nvirb-1)//2
    sizeab = nocca * noccb * nvira * nvirb
    vector = np.ndarray(sizea+sizeb+sizeab, t2[0].dtype, buffer=out)
    ccsd.amplitudes_to_vector_s4(t1[0], t2[0], out=vector[:sizea])
    ccsd.amplitudes_to_vector_s4(t1[1], t2[2], out=vector[sizea:])
    vector[sizea+sizeb:] = t2[1].ravel()
    return vector

def vector_to_amplitudes(vector, nmo, nocc):
    nocca, noccb = nocc
    nmoa, nmob = nmo
    nvira, nvirb = nmoa-nocca, nmob-noccb
    nocc = nocca + noccb
    nvir = nvira + nvirb
    nov = nocc * nvir
    size = nov + nocc*(nocc-1)//2*nvir*(nvir-1)//2
    if vector.size == size:
        #return ccsd.vector_to_amplitudes_s4(vector, nmo, nocc)
        raise RuntimeError('Input vector is GCCSD vecotr')
    else:
        sizea = nocca * nvira + nocca*(nocca-1)//2*nvira*(nvira-1)//2
        sizeb = noccb * nvirb + noccb*(noccb-1)//2*nvirb*(nvirb-1)//2
        sections = np.cumsum([sizea, sizeb])
        veca, vecb, t2ab = np.split(vector, sections)
        t1a, t2aa = ccsd.vector_to_amplitudes_s4(veca, nmoa, nocca)
        t1b, t2bb = ccsd.vector_to_amplitudes_s4(vecb, nmob, noccb)
        t2ab = t2ab.copy().reshape(nocca,noccb,nvira,nvirb)
        return (t1a,t1b), (t2aa,t2ab,t2bb)

def amplitudes_from_rccsd(t1, t2):
    t2aa = t2 - t2.transpose(0,1,3,2)
    return (t1,t1), (t2aa,t2,t2aa)


def _add_vvVV(mycc, t1, t2ab, eris, out=None):
    '''Ht2 = np.einsum('iJcD,acBD->iJaB', t2ab, vvVV)
    without using symmetry in t2ab or Ht2
    '''
    time0 = time.clock(), time.time()
    if t2ab.size == 0:
        return np.zeros_like(t2ab)
    if t1 is not None:
        t2ab = make_tau_ab(t2ab, t1, t1)

    log = logger.Logger(mycc.stdout, mycc.verbose)
    nocca, noccb, nvira, nvirb = t2ab.shape

    if mycc.direct:  # AO direct CCSD
        if getattr(eris, 'mo_coeff', None) is not None:
            mo_a, mo_b = eris.mo_coeff
        else:
            moidxa, moidxb = mycc.get_frozen_mask()
            mo_a = mycc.mo_coeff[0][:,moidxa]
            mo_b = mycc.mo_coeff[1][:,moidxb]
        # Note tensor t2ab may be t2bbab from eom_uccsd code.  In that
        # particular case, nocca, noccb do not equal to the actual number of
        # alpha/beta occupied orbitals. orbva and orbvb cannot be indexed as
        # mo_a[:,nocca:] and mo_b[:,noccb:]
        orbva = mo_a[:,-nvira:]
        orbvb = mo_b[:,-nvirb:]
        tau = lib.einsum('ijab,pa->ijpb', t2ab, orbva)
        tau = lib.einsum('ijab,pb->ijap', tau, orbvb)
        time0 = logger.timer_debug1(mycc, 'vvvv-tau mo2ao', *time0)
        buf = eris._contract_vvVV_t2(mycc, tau, mycc.direct, out, log)
        mo = np.asarray(np.hstack((orbva, orbvb)), order='F')
        Ht2 = _ao2mo.nr_e2(buf.reshape(nocca*noccb,-1), mo.conj(),
                           (0,nvira,nvira,nvira+nvirb), 's1', 's1')
        return Ht2.reshape(t2ab.shape)
    else:
        return eris._contract_vvVV_t2(mycc, t2ab, mycc.direct, out, log)

def _add_vvvv(mycc, t1, t2, eris, out=None, with_ovvv=False, t2sym=None):
    time0 = time.clock(), time.time()
    log = logger.Logger(mycc.stdout, mycc.verbose)
    if t1 is None:
        t2aa, t2ab, t2bb = t2
    else:
        t2aa, t2ab, t2bb = make_tau(t2, t1, t1)
    nocca, nvira = t2aa.shape[1:3]
    noccb, nvirb = t2bb.shape[1:3]

    if mycc.direct:
        assert(t2sym is None)
        if with_ovvv:
            raise NotImplementedError
        if getattr(eris, 'mo_coeff', None) is not None:
            mo_a, mo_b = eris.mo_coeff
        else:
            moidxa, moidxb = mycc.get_frozen_mask()
            mo_a = mycc.mo_coeff[0][:,moidxa]
            mo_b = mycc.mo_coeff[1][:,moidxb]
        nao = mo_a.shape[0]
        otrila = np.tril_indices(nocca,-1)
        otrilb = np.tril_indices(noccb,-1)
        if nocca > 1:
            tauaa = lib.einsum('xab,pa->xpb', t2aa[otrila], mo_a[:,nocca:])
            tauaa = lib.einsum('xab,pb->xap', tauaa, mo_a[:,nocca:])
        else:
            tauaa = np.zeros((0,nao,nao))
        if noccb > 1:
            taubb = lib.einsum('xab,pa->xpb', t2bb[otrilb], mo_b[:,noccb:])
            taubb = lib.einsum('xab,pb->xap', taubb, mo_b[:,noccb:])
        else:
            taubb = np.zeros((0,nao,nao))
        tauab = lib.einsum('ijab,pa->ijpb', t2ab, mo_a[:,nocca:])
        tauab = lib.einsum('ijab,pb->ijap', tauab, mo_b[:,noccb:])
        tau = np.vstack((tauaa, taubb, tauab.reshape(nocca*noccb,nao,nao)))
        tauaa = taubb = tauab = None
        time0 = log.timer_debug1('vvvv-tau', *time0)

        buf = ccsd._contract_vvvv_t2(mycc, mycc.mol, None, tau, out, log)

        mo = np.asarray(np.hstack((mo_a[:,nocca:], mo_b[:,noccb:])), order='F')
        u2aa = np.zeros_like(t2aa)
        if nocca > 1:
            u2tril = buf[:otrila[0].size]
            u2tril = _ao2mo.nr_e2(u2tril.reshape(-1,nao**2), mo.conj(),
                                  (0,nvira,0,nvira), 's1', 's1')
            u2tril = u2tril.reshape(otrila[0].size,nvira,nvira)
            u2aa[otrila[1],otrila[0]] = u2tril.transpose(0,2,1)
            u2aa[otrila] = u2tril

        u2bb = np.zeros_like(t2bb)
        if noccb > 1:
            u2tril = buf[otrila[0].size:otrila[0].size+otrilb[0].size]
            u2tril = _ao2mo.nr_e2(u2tril.reshape(-1,nao**2), mo.conj(),
                                  (nvira,nvira+nvirb,nvira,nvira+nvirb), 's1', 's1')
            u2tril = u2tril.reshape(otrilb[0].size,nvirb,nvirb)
            u2bb[otrilb[1],otrilb[0]] = u2tril.transpose(0,2,1)
            u2bb[otrilb] = u2tril

        u2ab = _ao2mo.nr_e2(buf[-nocca*noccb:].reshape(nocca*noccb,nao**2), mo,
                            (0,nvira,nvira,nvira+nvirb), 's1', 's1')
        u2ab = u2ab.reshape(t2ab.shape)

    else:
        assert(not with_ovvv)
        if t2sym is None:
            tmp = eris._contract_vvvv_t2(mycc, t2aa[np.tril_indices(nocca)],
                                         mycc.direct, None)
            u2aa = ccsd._unpack_t2_tril(tmp, nocca, nvira, None, 'jiba')
            tmp = eris._contract_VVVV_t2(mycc, t2bb[np.tril_indices(noccb)],
                                         mycc.direct, None)
            u2bb = ccsd._unpack_t2_tril(tmp, noccb, nvirb, None, 'jiba')
            u2ab = eris._contract_vvVV_t2(mycc, t2ab, mycc.direct, None)
        else:
            u2aa = eris._contract_vvvv_t2(mycc, t2aa, mycc.direct, None)
            u2bb = eris._contract_VVVV_t2(mycc, t2bb, mycc.direct, None)
            u2ab = eris._contract_vvVV_t2(mycc, t2ab, mycc.direct, None)

    return u2aa,u2ab,u2bb


class UCCSD(ccsd.CCSD):

    conv_tol = getattr(__config__, 'cc_uccsd_UCCSD_conv_tol', 1e-7)
    conv_tol_normt = getattr(__config__, 'cc_uccsd_UCCSD_conv_tol_normt', 1e-6)

# Attribute frozen can be
# * An integer : The same number of inner-most alpha and beta orbitals are frozen
# * One list : Same alpha and beta orbital indices to be frozen
# * A pair of list : First list is the orbital indices to be frozen for alpha
#       orbitals, second list is for beta orbitals
    def __init__(self, mf, frozen=0, mo_coeff=None, mo_occ=None):
        ccsd.CCSD.__init__(self, mf, frozen, mo_coeff, mo_occ)

    get_nocc = get_nocc
    get_nmo = get_nmo
    get_frozen_mask = get_frozen_mask

    def init_amps(self, eris=None):
        time0 = time.clock(), time.time()
        if eris is None:
            eris = self.ao2mo(self.mo_coeff)
        nocca, noccb = self.nocc

        fova = eris.focka[:nocca,nocca:]
        fovb = eris.fockb[:noccb,noccb:]
        mo_ea_o = eris.mo_energy[0][:nocca]
        mo_ea_v = eris.mo_energy[0][nocca:]
        mo_eb_o = eris.mo_energy[1][:noccb]
        mo_eb_v = eris.mo_energy[1][noccb:]
        eia_a = lib.direct_sum('i-a->ia', mo_ea_o, mo_ea_v)
        eia_b = lib.direct_sum('i-a->ia', mo_eb_o, mo_eb_v)

        t1a = fova.conj() / eia_a
        t1b = fovb.conj() / eia_b

        eris_ovov = np.asarray(eris.ovov)
        eris_OVOV = np.asarray(eris.OVOV)
        eris_ovOV = np.asarray(eris.ovOV)
        t2aa = eris_ovov.transpose(0,2,1,3) / lib.direct_sum('ia+jb->ijab', eia_a, eia_a)
        t2ab = eris_ovOV.transpose(0,2,1,3) / lib.direct_sum('ia+jb->ijab', eia_a, eia_b)
        t2bb = eris_OVOV.transpose(0,2,1,3) / lib.direct_sum('ia+jb->ijab', eia_b, eia_b)
        t2aa = t2aa - t2aa.transpose(0,1,3,2)
        t2bb = t2bb - t2bb.transpose(0,1,3,2)
        e  =      np.einsum('iJaB,iaJB', t2ab, eris_ovOV)
        e += 0.25*np.einsum('ijab,iajb', t2aa, eris_ovov)
        e -= 0.25*np.einsum('ijab,ibja', t2aa, eris_ovov)
        e += 0.25*np.einsum('ijab,iajb', t2bb, eris_OVOV)
        e -= 0.25*np.einsum('ijab,ibja', t2bb, eris_OVOV)
        self.emp2 = e.real
        logger.info(self, 'Init t2, MP2 energy = %.15g', self.emp2)
        logger.timer(self, 'init mp2', *time0)
        return self.emp2, (t1a,t1b), (t2aa,t2ab,t2bb)

    energy = energy
    update_amps = update_amps
    _add_vvvv = _add_vvvv
    _add_vvVV = _add_vvVV

    def kernel(self, t1=None, t2=None, eris=None, mbpt2=False):
        return self.ccsd(t1, t2, eris, mbpt2)
    def ccsd(self, t1=None, t2=None, eris=None, mbpt2=False):
        '''Ground-state unrestricted (U)CCSD.

        Kwargs:
            mbpt2 : bool
                Use one-shot MBPT2 approximation to CCSD.
        '''
        if mbpt2:
            pt = ump2.UMP2(self._scf, self.frozen, self.mo_coeff, self.mo_occ)
            self.e_corr, self.t2 = pt.kernel(eris=eris)
            t2ab = self.t2[1]
            nocca, noccb, nvira, nvirb = t2ab.shape
            self.t1 = (np.zeros((nocca,nvira)), np.zeros((noccb,nvirb)))
            return self.e_corr, self.t1, self.t2

        if eris is None: eris = self.ao2mo(self.mo_coeff)
        return ccsd.CCSD.ccsd(self, t1, t2, eris)

    def solve_lambda(self, t1=None, t2=None, l1=None, l2=None,
                     eris=None):
        from pyscf.cc import uccsd_lambda
        if t1 is None: t1 = self.t1
        if t2 is None: t2 = self.t2
        if eris is None: eris = self.ao2mo(self.mo_coeff)
        self.converged_lambda, self.l1, self.l2 = \
                uccsd_lambda.kernel(self, eris, t1, t2, l1, l2,
                                    max_cycle=self.max_cycle,
                                    tol=self.conv_tol_normt,
                                    verbose=self.verbose)
        return self.l1, self.l2

    def ccsd_t(self, t1=None, t2=None, eris=None):
        from pyscf.cc import uccsd_t
        if t1 is None: t1 = self.t1
        if t2 is None: t2 = self.t2
        if eris is None: eris = self.ao2mo(self.mo_coeff)
        return uccsd_t.kernel(self, eris, t1, t2, self.verbose)
    uccsd_t = ccsd_t

    def make_rdm1(self, t1=None, t2=None, l1=None, l2=None, ao_repr=False):
        '''Un-relaxed 1-particle density matrix in MO space

        Returns:
            dm1a, dm1b
        '''
        from pyscf.cc import uccsd_rdm
        if t1 is None: t1 = self.t1
        if t2 is None: t2 = self.t2
        if l1 is None: l1 = self.l1
        if l2 is None: l2 = self.l2
        if l1 is None: l1, l2 = self.solve_lambda(t1, t2)
        return uccsd_rdm.make_rdm1(self, t1, t2, l1, l2, ao_repr=False)

    def make_rdm2(self, t1=None, t2=None, l1=None, l2=None):
        '''2-particle density matrix in spin-oribital basis.
        '''
        from pyscf.cc import uccsd_rdm
        if t1 is None: t1 = self.t1
        if t2 is None: t2 = self.t2
        if l1 is None: l1 = self.l1
        if l2 is None: l2 = self.l2
        if l1 is None: l1, l2 = self.solve_lambda(t1, t2)
        return uccsd_rdm.make_rdm2(self, t1, t2, l1, l2)

    def ao2mo(self, mo_coeff=None):
        nmoa, nmob = self.get_nmo()
        nao = self.mo_coeff[0].shape[0]
        nmo_pair = nmoa * (nmoa+1) // 2
        nao_pair = nao * (nao+1) // 2
        mem_incore = (max(nao_pair**2, nmoa**4) + nmo_pair**2) * 8/1e6
        mem_now = lib.current_memory()[0]
        if (self._scf._eri is not None and
            (mem_incore+mem_now < self.max_memory or self.incore_complete)):
            return _make_eris_incore(self, mo_coeff)

        elif getattr(self._scf, 'with_df', None):
            logger.warn(self, 'UCCSD detected DF being used in the HF object. '
                        'MO integrals are computed based on the DF 3-index tensors.\n'
                        'It\'s recommended to use dfccsd.CCSD for the '
                        'DF-CCSD calculations')
            raise NotImplementedError

        else:
            return _make_eris_outcore(self, mo_coeff)

    def ipccsd(self, nroots=1, left=False, koopmans=False, guess=None,
               partition=None, eris=None):
        from pyscf.cc import eom_uccsd
        return eom_uccsd.EOMIP(self).kernel(nroots, left, koopmans, guess,
                                            partition, eris)

    def eaccsd(self, nroots=1, left=False, koopmans=False, guess=None,
               partition=None, eris=None):
        from pyscf.cc import eom_uccsd
        return eom_uccsd.EOMEA(self).kernel(nroots, left, koopmans, guess,
                                            partition, eris)

    def eeccsd(self, nroots=1, koopmans=False, guess=None, eris=None):
        from pyscf.cc import eom_uccsd
        return eom_uccsd.EOMEE(self).kernel(nroots, koopmans, guess, eris)

    def eomee_ccsd(self, nroots=1, koopmans=False, guess=None, eris=None):
        from pyscf.cc import eom_uccsd
        return eom_uccsd.EOMEESpinKeep(self).kernel(nroots, koopmans, guess, eris)

    def eomsf_ccsd(self, nroots=1, koopmans=False, guess=None, eris=None):
        from pyscf.cc import eom_uccsd
        return eom_uccsd.EOMEESpinFlip(self).kernel(nroots, koopmans, guess, eris)

    def eomip_method(self):
        from pyscf.cc import eom_uccsd
        return eom_uccsd.EOMIP(self)

    def eomea_method(self):
        from pyscf.cc import eom_uccsd
        return eom_uccsd.EOMEA(self)

    def eomee_method(self):
        from pyscf.cc import eom_uccsd
        return eom_uccsd.EOMEE(self)

    def density_fit(self):
        raise NotImplementedError

    def nuc_grad_method(self):
        from pyscf.grad import uccsd
        return uccsd.Gradients(self)

    def amplitudes_to_vector(self, t1, t2, out=None):
        return amplitudes_to_vector(t1, t2, out)

    def vector_to_amplitudes(self, vector, nmo=None, nocc=None):
        if nocc is None: nocc = self.nocc
        if nmo is None: nmo = self.nmo
        return vector_to_amplitudes(vector, nmo, nocc)

    def amplitudes_from_rccsd(self, t1, t2):
        return amplitudes_from_rccsd(t1, t2)

<<<<<<< HEAD
    def get_t1_diagnostic(self, t1=None):
        if t1 is None: t1 = self.t1
        raise NotImplementedError
        #return get_t1_diagnostic(t1)

    def get_d1_diagnostic(self, t1=None):
        if t1 is None: t1 = self.t1
        raise NotImplementedError
        #return get_d1_diagnostic(t1)

    def get_d2_diagnostic(self, t2=None):
        if t2 is None: t2 = self.t2
        raise NotImplementedError
        #return get_d2_diagnostic(t2)
=======
CCSD = UCCSD
from pyscf import scf
scf.uhf.UHF.CCSD = lib.class_as_method(CCSD)

>>>>>>> 16adbef5

class _ChemistsERIs(ccsd._ChemistsERIs):
    def __init__(self, mol=None):
        ccsd._ChemistsERIs.__init__(self, mol)
        self.OOOO = None
        self.OVOO = None
        self.OVOV = None
        self.OOVV = None
        self.OVVO = None
        self.OVVV = None
        self.VVVV = None

        self.ooOO = None
        self.ovOO = None
        self.ovOV = None
        self.ooVV = None
        self.ovVO = None
        self.ovVV = None
        self.vvVV = None

        self.OVoo = None
        self.OOvv = None
        self.OVvo = None

    def _common_init_(self, mycc, mo_coeff=None):
        if mo_coeff is None:
            mo_coeff = mycc.mo_coeff
        mo_idx = mycc.get_frozen_mask()
        self.mo_coeff = mo_coeff = \
                (mo_coeff[0][:,mo_idx[0]], mo_coeff[1][:,mo_idx[1]])
# Note: Recomputed fock matrix since SCF may not be fully converged.
        dm = mycc._scf.make_rdm1(mycc.mo_coeff, mycc.mo_occ)
        fockao = mycc._scf.get_fock(dm=dm)
        self.focka = reduce(np.dot, (mo_coeff[0].conj().T, fockao[0], mo_coeff[0]))
        self.fockb = reduce(np.dot, (mo_coeff[1].conj().T, fockao[1], mo_coeff[1]))
        self.fock = (self.focka, self.fockb)
        nocca, noccb = self.nocc = mycc.nocc
        self.mol = mycc.mol

        mo_ea = self.focka.diagonal().real
        mo_eb = self.fockb.diagonal().real
        self.mo_energy = (mo_ea, mo_eb)
        gap_a = abs(mo_ea[:nocca,None] - mo_ea[None,nocca:])
        gap_b = abs(mo_eb[:noccb,None] - mo_eb[None,noccb:])
        if gap_a.size > 0:
            gap_a = gap_a.min()
        else:
            gap_a = 1e9
        if gap_b.size > 0:
            gap_b = gap_b.min()
        else:
            gap_b = 1e9
        if gap_a < 1e-5 or gap_b < 1e-5:
            logger.warn(mycc, 'HOMO-LUMO gap (%s,%s) too small for UCCSD',
                        gap_a, gap_b)
        return self

    def get_ovvv(self, *slices):
        return _get_ovvv_base(self.ovvv, *slices)

    def get_ovVV(self, *slices):
        return _get_ovvv_base(self.ovVV, *slices)

    def get_OVvv(self, *slices):
        return _get_ovvv_base(self.OVvv, *slices)

    def get_OVVV(self, *slices):
        return _get_ovvv_base(self.OVVV, *slices)

    def _contract_VVVV_t2(self, mycc, t2, vvvv_or_direct=False, out=None, verbose=None):
        if isinstance(vvvv_or_direct, np.ndarray):
            vvvv = vvvv_or_direct
        elif vvvv_or_direct:
            vvvv = None
        else:
            vvvv = self.VVVV
        return ccsd._contract_vvvv_t2(mycc, self.mol, vvvv, t2, out, verbose)

    def _contract_vvVV_t2(self, mycc, t2, vvvv_or_direct=False, out=None, verbose=None):
        if isinstance(vvvv_or_direct, np.ndarray):
            vvvv = vvvv_or_direct
        elif vvvv_or_direct:
            vvvv = None
        else:
            vvvv = self.vvVV
        return ccsd._contract_vvvv_t2(mycc, self.mol, vvvv, t2, out, verbose)

def _get_ovvv_base(ovvv, *slices):
    if len(ovvv.shape) == 3:  # DO NOT use .ndim here for h5py library
                              # backward compatbility
        ovw = np.asarray(ovvv[slices])
        nocc, nvir, nvir_pair = ovw.shape
        ovvv = lib.unpack_tril(ovw.reshape(nocc*nvir,nvir_pair))
        nvir1 = ovvv.shape[2]
        return ovvv.reshape(nocc,nvir,nvir1,nvir1)
    elif slices:
        return ovvv[slices]
    else:
        return ovvv

def _make_eris_incore(mycc, mo_coeff=None, ao2mofn=None):
    cput0 = (time.clock(), time.time())
    eris = _ChemistsERIs()
    eris._common_init_(mycc, mo_coeff)

    nocca, noccb = mycc.nocc
    nmoa, nmob = mycc.nmo
    nvira, nvirb = nmoa-nocca, nmob-noccb

    moa = eris.mo_coeff[0]
    mob = eris.mo_coeff[1]
    nmoa = moa.shape[1]
    nmob = mob.shape[1]

    if callable(ao2mofn):
        eri_aa = ao2mofn(moa).reshape([nmoa]*4)
        eri_bb = ao2mofn(mob).reshape([nmob]*4)
        eri_ab = ao2mofn((moa,moa,mob,mob))
    else:
        eri_aa = ao2mo.restore(1, ao2mo.full(mycc._scf._eri, moa), nmoa)
        eri_bb = ao2mo.restore(1, ao2mo.full(mycc._scf._eri, mob), nmob)
        eri_ab = ao2mo.general(mycc._scf._eri, (moa,moa,mob,mob), compact=False)
    eri_ba = eri_ab.reshape(nmoa,nmoa,nmob,nmob).transpose(2,3,0,1)

    eri_aa = eri_aa.reshape(nmoa,nmoa,nmoa,nmoa)
    eri_ab = eri_ab.reshape(nmoa,nmoa,nmob,nmob)
    eri_ba = eri_ba.reshape(nmob,nmob,nmoa,nmoa)
    eri_bb = eri_bb.reshape(nmob,nmob,nmob,nmob)
    eris.oooo = eri_aa[:nocca,:nocca,:nocca,:nocca].copy()
    eris.ovoo = eri_aa[:nocca,nocca:,:nocca,:nocca].copy()
    eris.ovov = eri_aa[:nocca,nocca:,:nocca,nocca:].copy()
    eris.oovv = eri_aa[:nocca,:nocca,nocca:,nocca:].copy()
    eris.ovvo = eri_aa[:nocca,nocca:,nocca:,:nocca].copy()
    eris.ovvv = eri_aa[:nocca,nocca:,nocca:,nocca:].copy()
    eris.vvvv = eri_aa[nocca:,nocca:,nocca:,nocca:].copy()

    eris.OOOO = eri_bb[:noccb,:noccb,:noccb,:noccb].copy()
    eris.OVOO = eri_bb[:noccb,noccb:,:noccb,:noccb].copy()
    eris.OVOV = eri_bb[:noccb,noccb:,:noccb,noccb:].copy()
    eris.OOVV = eri_bb[:noccb,:noccb,noccb:,noccb:].copy()
    eris.OVVO = eri_bb[:noccb,noccb:,noccb:,:noccb].copy()
    eris.OVVV = eri_bb[:noccb,noccb:,noccb:,noccb:].copy()
    eris.VVVV = eri_bb[noccb:,noccb:,noccb:,noccb:].copy()

    eris.ooOO = eri_ab[:nocca,:nocca,:noccb,:noccb].copy()
    eris.ovOO = eri_ab[:nocca,nocca:,:noccb,:noccb].copy()
    eris.ovOV = eri_ab[:nocca,nocca:,:noccb,noccb:].copy()
    eris.ooVV = eri_ab[:nocca,:nocca,noccb:,noccb:].copy()
    eris.ovVO = eri_ab[:nocca,nocca:,noccb:,:noccb].copy()
    eris.ovVV = eri_ab[:nocca,nocca:,noccb:,noccb:].copy()
    eris.vvVV = eri_ab[nocca:,nocca:,noccb:,noccb:].copy()

    #eris.OOoo = eri_ba[:noccb,:noccb,:nocca,:nocca].copy()
    eris.OVoo = eri_ba[:noccb,noccb:,:nocca,:nocca].copy()
    #eris.OVov = eri_ba[:noccb,noccb:,:nocca,nocca:].copy()
    eris.OOvv = eri_ba[:noccb,:noccb,nocca:,nocca:].copy()
    eris.OVvo = eri_ba[:noccb,noccb:,nocca:,:nocca].copy()
    eris.OVvv = eri_ba[:noccb,noccb:,nocca:,nocca:].copy()
    #eris.VVvv = eri_ba[noccb:,noccb:,nocca:,nocca:].copy()

    if not callable(ao2mofn):
        ovvv = eris.ovvv.reshape(nocca*nvira,nvira,nvira)
        eris.ovvv = lib.pack_tril(ovvv).reshape(nocca,nvira,nvira*(nvira+1)//2)
        eris.vvvv = ao2mo.restore(4, eris.vvvv, nvira)

        OVVV = eris.OVVV.reshape(noccb*nvirb,nvirb,nvirb)
        eris.OVVV = lib.pack_tril(OVVV).reshape(noccb,nvirb,nvirb*(nvirb+1)//2)
        eris.VVVV = ao2mo.restore(4, eris.VVVV, nvirb)

        ovVV = eris.ovVV.reshape(nocca*nvira,nvirb,nvirb)
        eris.ovVV = lib.pack_tril(ovVV).reshape(nocca,nvira,nvirb*(nvirb+1)//2)
        vvVV = eris.vvVV.reshape(nvira**2,nvirb**2)
        idxa = np.tril_indices(nvira)
        idxb = np.tril_indices(nvirb)
        eris.vvVV = lib.take_2d(vvVV, idxa[0]*nvira+idxa[1], idxb[0]*nvirb+idxb[1])

        OVvv = eris.OVvv.reshape(noccb*nvirb,nvira,nvira)
        eris.OVvv = lib.pack_tril(OVvv).reshape(noccb,nvirb,nvira*(nvira+1)//2)
    return eris

def _make_eris_outcore(mycc, mo_coeff=None):
    cput0 = (time.clock(), time.time())
    eris = _ChemistsERIs()
    eris._common_init_(mycc, mo_coeff)

    nocca, noccb = mycc.nocc
    nmoa, nmob = mycc.nmo
    nvira, nvirb = nmoa-nocca, nmob-noccb

    moa = eris.mo_coeff[0]
    mob = eris.mo_coeff[1]
    nmoa = moa.shape[1]
    nmob = mob.shape[1]

    orboa = moa[:,:nocca]
    orbob = mob[:,:noccb]
    orbva = moa[:,nocca:]
    orbvb = mob[:,noccb:]
    eris.feri = lib.H5TmpFile()
    eris.oooo = eris.feri.create_dataset('oooo', (nocca,nocca,nocca,nocca), 'f8')
    eris.ovoo = eris.feri.create_dataset('ovoo', (nocca,nvira,nocca,nocca), 'f8')
    eris.ovov = eris.feri.create_dataset('ovov', (nocca,nvira,nocca,nvira), 'f8')
    eris.oovv = eris.feri.create_dataset('oovv', (nocca,nocca,nvira,nvira), 'f8')
    eris.ovvo = eris.feri.create_dataset('ovvo', (nocca,nvira,nvira,nocca), 'f8')
    eris.ovvv = eris.feri.create_dataset('ovvv', (nocca,nvira,nvira*(nvira+1)//2), 'f8')
    #eris.vvvv = eris.feri.create_dataset('vvvv', (nvira,nvira,nvira,nvira), 'f8')
    eris.OOOO = eris.feri.create_dataset('OOOO', (noccb,noccb,noccb,noccb), 'f8')
    eris.OVOO = eris.feri.create_dataset('OVOO', (noccb,nvirb,noccb,noccb), 'f8')
    eris.OVOV = eris.feri.create_dataset('OVOV', (noccb,nvirb,noccb,nvirb), 'f8')
    eris.OOVV = eris.feri.create_dataset('OOVV', (noccb,noccb,nvirb,nvirb), 'f8')
    eris.OVVO = eris.feri.create_dataset('OVVO', (noccb,nvirb,nvirb,noccb), 'f8')
    eris.OVVV = eris.feri.create_dataset('OVVV', (noccb,nvirb,nvirb*(nvirb+1)//2), 'f8')
    #eris.VVVV = eris.feri.create_dataset('VVVV', (nvirb,nvirb,nvirb,nvirb), 'f8')
    eris.ooOO = eris.feri.create_dataset('ooOO', (nocca,nocca,noccb,noccb), 'f8')
    eris.ovOO = eris.feri.create_dataset('ovOO', (nocca,nvira,noccb,noccb), 'f8')
    eris.ovOV = eris.feri.create_dataset('ovOV', (nocca,nvira,noccb,nvirb), 'f8')
    eris.ooVV = eris.feri.create_dataset('ooVV', (nocca,nocca,nvirb,nvirb), 'f8')
    eris.ovVO = eris.feri.create_dataset('ovVO', (nocca,nvira,nvirb,noccb), 'f8')
    eris.ovVV = eris.feri.create_dataset('ovVV', (nocca,nvira,nvirb*(nvirb+1)//2), 'f8')
    #eris.vvVV = eris.feri.create_dataset('vvVV', (nvira,nvira,nvirb,nvirb), 'f8')
    eris.OVoo = eris.feri.create_dataset('OVoo', (noccb,nvirb,nocca,nocca), 'f8')
    eris.OOvv = eris.feri.create_dataset('OOvv', (noccb,noccb,nvira,nvira), 'f8')
    eris.OVvo = eris.feri.create_dataset('OVvo', (noccb,nvirb,nvira,nocca), 'f8')
    eris.OVvv = eris.feri.create_dataset('OVvv', (noccb,nvirb,nvira*(nvira+1)//2), 'f8')

    cput1 = time.clock(), time.time()
    mol = mycc.mol
    # <ij||pq> = <ij|pq> - <ij|qp> = (ip|jq) - (iq|jp)
    tmpf = lib.H5TmpFile()
    if nocca > 0:
        ao2mo.general(mol, (orboa,moa,moa,moa), tmpf, 'aa')
        buf = np.empty((nmoa,nmoa,nmoa))
        for i in range(nocca):
            lib.unpack_tril(tmpf['aa'][i*nmoa:(i+1)*nmoa], out=buf)
            eris.oooo[i] = buf[:nocca,:nocca,:nocca]
            eris.ovoo[i] = buf[nocca:,:nocca,:nocca]
            eris.ovov[i] = buf[nocca:,:nocca,nocca:]
            eris.oovv[i] = buf[:nocca,nocca:,nocca:]
            eris.ovvo[i] = buf[nocca:,nocca:,:nocca]
            eris.ovvv[i] = lib.pack_tril(buf[nocca:,nocca:,nocca:])
        del(tmpf['aa'])

    if noccb > 0:
        buf = np.empty((nmob,nmob,nmob))
        ao2mo.general(mol, (orbob,mob,mob,mob), tmpf, 'bb')
        for i in range(noccb):
            lib.unpack_tril(tmpf['bb'][i*nmob:(i+1)*nmob], out=buf)
            eris.OOOO[i] = buf[:noccb,:noccb,:noccb]
            eris.OVOO[i] = buf[noccb:,:noccb,:noccb]
            eris.OVOV[i] = buf[noccb:,:noccb,noccb:]
            eris.OOVV[i] = buf[:noccb,noccb:,noccb:]
            eris.OVVO[i] = buf[noccb:,noccb:,:noccb]
            eris.OVVV[i] = lib.pack_tril(buf[noccb:,noccb:,noccb:])
        del(tmpf['bb'])

    if nocca > 0:
        buf = np.empty((nmoa,nmob,nmob))
        ao2mo.general(mol, (orboa,moa,mob,mob), tmpf, 'ab')
        for i in range(nocca):
            lib.unpack_tril(tmpf['ab'][i*nmoa:(i+1)*nmoa], out=buf)
            eris.ooOO[i] = buf[:nocca,:noccb,:noccb]
            eris.ovOO[i] = buf[nocca:,:noccb,:noccb]
            eris.ovOV[i] = buf[nocca:,:noccb,noccb:]
            eris.ooVV[i] = buf[:nocca,noccb:,noccb:]
            eris.ovVO[i] = buf[nocca:,noccb:,:noccb]
            eris.ovVV[i] = lib.pack_tril(buf[nocca:,noccb:,noccb:])
        del(tmpf['ab'])

    if noccb > 0:
        buf = np.empty((nmob,nmoa,nmoa))
        ao2mo.general(mol, (orbob,mob,moa,moa), tmpf, 'ba')
        for i in range(noccb):
            lib.unpack_tril(tmpf['ba'][i*nmob:(i+1)*nmob], out=buf)
            eris.OVoo[i] = buf[noccb:,:nocca,:nocca]
            eris.OOvv[i] = buf[:noccb,nocca:,nocca:]
            eris.OVvo[i] = buf[noccb:,nocca:,:nocca]
            eris.OVvv[i] = lib.pack_tril(buf[noccb:,nocca:,nocca:])
        del(tmpf['ba'])
    buf = None
    cput1 = logger.timer_debug1(mycc, 'transforming oopq, ovpq', *cput1)

    if not mycc.direct:
        ao2mo.full(mol, orbva, eris.feri, dataname='vvvv')
        ao2mo.full(mol, orbvb, eris.feri, dataname='VVVV')
        ao2mo.general(mol, (orbva,orbva,orbvb,orbvb), eris.feri, dataname='vvVV')
        eris.vvvv = eris.feri['vvvv']
        eris.VVVV = eris.feri['VVVV']
        eris.vvVV = eris.feri['vvVV']
        cput1 = logger.timer_debug1(mycc, 'transforming vvvv', *cput1)

    return eris


def make_tau(t2, t1, r1, fac=1, out=None):
    t1a, t1b = t1
    r1a, r1b = r1
    tau1aa = make_tau_aa(t2[0], t1a, r1a, fac, out)
    tau1bb = make_tau_aa(t2[2], t1b, r1b, fac, out)
    tau1ab = make_tau_ab(t2[1], t1, r1, fac, out)
    return tau1aa, tau1ab, tau1bb

def make_tau_aa(t2aa, t1a, r1a, fac=1, out=None):
    tau1aa = np.einsum('ia,jb->ijab', t1a, r1a)
    tau1aa-= np.einsum('ia,jb->jiab', t1a, r1a)
    tau1aa = tau1aa - tau1aa.transpose(0,1,3,2)
    tau1aa *= fac * .5
    tau1aa += t2aa
    return tau1aa

def make_tau_ab(t2ab, t1, r1, fac=1, out=None):
    t1a, t1b = t1
    r1a, r1b = r1
    tau1ab = np.einsum('ia,jb->ijab', t1a, r1b)
    tau1ab+= np.einsum('ia,jb->ijab', r1a, t1b)
    tau1ab *= fac * .5
    tau1ab += t2ab
    return tau1ab


if __name__ == '__main__':
    import copy
    from pyscf import scf
    from pyscf import gto

    mol = gto.Mole()
    mol.atom = [['O', (0.,   0., 0.)],
                ['O', (1.21, 0., 0.)]]
    mol.basis = 'cc-pvdz'
    mol.spin = 2
    mol.build()
    mf = scf.UHF(mol).run()
    # Freeze 1s electrons
    # also acceptable
    #frozen = 4 or [2,2]
    frozen = [[0,1], [0,1]]
    ucc = UCCSD(mf, frozen=frozen)
    eris = ucc.ao2mo()
    ecc, t1, t2 = ucc.kernel(eris=eris)
    print(ecc - -0.3486987472235819)

    mol = gto.Mole()
    mol.atom = [
        [8 , (0. , 0.     , 0.)],
        [1 , (0. , -0.757 , 0.587)],
        [1 , (0. , 0.757  , 0.587)]]
    mol.basis = 'cc-pvdz'
    mol.spin = 0
    mol.build()
    mf = scf.UHF(mol).run()

    mycc = UCCSD(mf)
    mycc.direct = True
    ecc, t1, t2 = mycc.kernel()
    print(ecc - -0.2133432712431435)
    print(mycc.ccsd_t() - -0.003060021865720902)

    e,v = mycc.ipccsd(nroots=8)
    print(e[0] - 0.4335604332073799)
    print(e[2] - 0.5187659896045407)
    print(e[4] - 0.6782876002229172)

    e,v = mycc.eaccsd(nroots=8)
    print(e[0] - 0.16737886338859731)
    print(e[2] - 0.24027613852009164)
    print(e[4] - 0.51006797826488071)

    e,v = mycc.eeccsd(nroots=4)
    print(e[0] - 0.2757159395886167)
    print(e[1] - 0.2757159395886167)
    print(e[2] - 0.2757159395886167)
    print(e[3] - 0.3005716731825082)<|MERGE_RESOLUTION|>--- conflicted
+++ resolved
@@ -731,7 +731,6 @@
     def amplitudes_from_rccsd(self, t1, t2):
         return amplitudes_from_rccsd(t1, t2)
 
-<<<<<<< HEAD
     def get_t1_diagnostic(self, t1=None):
         if t1 is None: t1 = self.t1
         raise NotImplementedError
@@ -746,12 +745,11 @@
         if t2 is None: t2 = self.t2
         raise NotImplementedError
         #return get_d2_diagnostic(t2)
-=======
+
 CCSD = UCCSD
 from pyscf import scf
 scf.uhf.UHF.CCSD = lib.class_as_method(CCSD)
 
->>>>>>> 16adbef5
 
 class _ChemistsERIs(ccsd._ChemistsERIs):
     def __init__(self, mol=None):
