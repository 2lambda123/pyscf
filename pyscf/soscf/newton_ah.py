--- conflicted
+++ resolved
@@ -943,11 +943,7 @@
         nso_l = idx_l.size
         if nso_l > 0:
             degen = l * 2 + 1
-<<<<<<< HEAD
-            nso_m = nso_l / degen
-=======
             nso_m = nso_l // degen
->>>>>>> 11ebd052
             dr_l = dr[idx_l[:,None],idx_l].reshape(degen, nso_m, degen, nso_m)
             dr_avg = numpy.einsum('ipiq->pq', dr_l) / degen
             for m in range(degen):
