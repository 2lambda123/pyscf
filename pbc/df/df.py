
import numpy
import pyscf.df.incore
import pyscf.lib.parameters as param
import pyscf.gto.mole
from pyscf.pbc.dft import gen_grid
from pyscf.pbc.dft import numint
from pyscf.pbc import gto
from pyscf.pbc.scf import scfint

def format_aux_basis(cell, auxbasis='weigend'):
    '''
    See df.incore.format_aux_basis
    '''
    #auxmol=pyscf.df.incore.format_aux_basis(cell, auxbasis)
    auxcell=cell.copy()
    auxcell.basis=auxbasis
    precision=1.e-9 # FIXME
    auxcell.build(False,False)
    #auxcell.nimgs=gto.get_nimgs(auxcell, precision)

    # auxcell.__dict__.update(auxmol.__dict__)
    # print "MOL"
    # print auxmol._basis
    # print auxcell._basis

    return auxcell

def aux_e2(cell, auxcell, intor):
    '''3-center AO integrals (ij|L), where L is the auxiliary basis.

    Implements double summation over lattice vectors: \sum_{lm} (i[l]j[m]|L[0]).
    '''
    nimgs=[0,0,0]
    # sum over largest number of images in either cell or auxcell
    for i in range(3):
        ci = cell.nimgs[i]
        ai = auxcell.nimgs[i]
        nimgs[i] = ci if ci > ai else ai

    print "Images summed over in DFT", nimgs
    Ls = scfint.get_lattice_Ls(cell, nimgs)
    Ms = Ls

    # cell with *all* images
    rep_cell = cell.copy()
    rep_cell.atom = []
    for L in Ls:
        for atom, coord in cell._atom:
            #print "Lattice L", L
            rep_cell.atom.append([atom, coord + L])
    rep_cell.unit = 'B'
    rep_cell.build(False,False)
    #print "ATOMS", rep_cell.atom

    rep_aux_e2 = pyscf.df.incore.aux_e2(rep_cell, auxcell, intor, aosym='s1')

    nao = cell.nao_nr()
    naoaux = auxcell.nao_nr()
    nL = len(Ls)
    
    rep_aux_e2=rep_aux_e2.reshape(nao*nL,nao*nL,-1)
    
    aux_e2=numpy.zeros([nao,nao,naoaux])

    # print rep_aux_e2.shape
    # for (i, j, k), val in numpy.ndenumerate(rep_aux_e2):
    #     print (i,j,k), val

    # double lattice sum
    for l in range(len(Ls)):
        for m in range(len(Ls)):
            aux_e2+=rep_aux_e2[l*nao:(l+1)*nao,m*nao:(m+1)*nao,:]

    aux_e2.reshape([nao*nao,naoaux])
    
    return aux_e2

def aux_e2_grid(cell, auxcell, gs):

    coords=gen_grid.gen_uniform_grids(cell)
    nao=cell.nao_nr()
    ao=numint.eval_ao(cell, coords)
    auxao=numint.eval_ao(auxcell, coords)
    naoaux=auxcell.nao_nr()

<<<<<<< HEAD
    aux_e2=numpy.einsum('ri,rj,rk',ao,ao,auxao)*cell.vol/coords.shape[0]

=======
    aux_e2=numpy.einsum('ri,rj,rk',ao,ao,auxao)*cell.vol()/coords.shape[0]
>>>>>>> b070c437
    aux_e2.reshape([nao*nao,naoaux])

    return aux_e2


def test_df():
    from pyscf import gto
    from pyscf.lib.parameters import BOHR
    import pyscf.pbc.gto as pgto
    import pyscf.pbc.scf as pscf
    import numpy as np
    import scipy

    B = BOHR

    Lunit = 4
    Ly = Lz = Lunit
    Lx = Lunit

    h = np.diag([Lx,Ly,Lz])
    
    # these are some exponents which are 
    # not hard to integrate
    cell = pgto.Cell()
    #cell.atom = [['He', (2*B, 0.5*Ly*B, 0.5*Lz*B)],
    #             ['He', (3*B, 0.5*Ly*B, 0.5*Lz*B)]]
    cell.atom = [['He', (0,0,0)], ['He', (1,1,1)]]
    cell.basis = { 'He': [[0, (1.0, 1.0)]] }

    #cell.unit='A'
    cell.unit='B'
    
    cell.h = h
    cell.nimgs = [3,3,3]
    cell.pseudo = None
    cell.output = None
    cell.verbose = 0
    cell.gs = np.array([40,40,40])

    cell.build(0, 0)

    # DF overlap
    auxcell=format_aux_basis(cell, auxbasis=cell.basis)
    c3=aux_e2(cell, auxcell, 'cint3c1e_sph')
    c3grid=aux_e2_grid(cell, auxcell, cell.gs)

    for i in range(cell.nao_nr()):
        for j in range(cell.nao_nr()):
            for k in range(cell.nao_nr()):
                print 'i,j,k', i,j,k, c3[i,j,k], c3grid[i,j,k]
    
    print np.linalg.norm(c3-c3grid) # should be zero within integration error

def auxnorm(cell):
    norm=numpy.zeros([cell.nao_nr()])
    ip=0
    for ib in range(cell.nbas):
        l = cell.bas_angular(ib)
        e = cell.bas_exp(ib)[0]
        c = cell.bas_ctr_coeff(ib)[0,0]
        if l == 0:
            norm[ip] = pyscf.gto.mole._gaussian_int(2, e) * c*numpy.sqrt(numpy.pi*4)
            ip += 1
        else:
            ip += 2*l+1
    return norm

def genbas(rho_exp, beta, bound0=(1e11,1e-8), l=0):
    #rho_exp = 2.  # unit charge, distribution ~ e^{-4*r^2}
    #beta = 3
    basis1 = []
    basis2 = []
    e = rho_exp
    while e < bound0[0]:
        basis1.append([l, [e,1.]])
        e *= beta
    rho_id = len(basis1) - 1
    e = rho_exp
    while e > bound0[1]:
        e /= beta
        basis2.append([l, [e,1.]])
    basis = list(reversed(basis1)) + basis2
    return basis


def test_poisson():
    from pyscf import gto
    from pyscf.lib.parameters import BOHR
    import pyscf.pbc.gto as pgto
    import pyscf.pbc.scf as pscf
    import numpy as np
    import scipy

    B = BOHR

    Lunit = 4.*B
    Ly = Lz = Lunit*B
    Lx = Lunit*B

    h = np.diag([Lx,Ly,Lz])
    
    cell = pgto.Cell()
    cell.atom = '''He     1.    1.       1.'''
    cell.basis = {'He': [[0, (1.0, 1.0)]]}
    cell.h = h
    n = 30
    cell.gs = np.array([n,n,n])
    cell.pseudo = None
    cell.output = None
    cell.verbose = 0
    cell.build()

    bas=genbas(2., 1.8,(1000.,0.3), 0)
    auxcell=format_aux_basis(cell, {'He': bas })

    gs = np.array([40,40,40])

    ovlp=scfint.get_ovlp(cell)
    dm=2*scipy.linalg.inv(ovlp) 

    print "DM", dm
    nelec=np.einsum('ij,ij',dm,ovlp)
    print "nelec", nelec

    j=pscf.hf.get_j(cell, dm)
    ref_j=np.einsum('ij,ij',j,dm)
    print "Reference chargeless Coulomb", ref_j

    nao=dm.shape[0]
    c3=aux_e2(cell, auxcell, 'cint3c1e_sph').reshape(nao,nao,-1)
    rho=numpy.einsum('ijk,ij->k', c3, dm)

    norm=auxnorm(auxcell)
    rho1=rho-nelec*norm/cell.vol

    c2 = scfint.get_t(auxcell) * 2

    v1 = numpy.linalg.solve(c2, rho1*4*numpy.pi) # computed this way
                                                 # v1 still has some constant
                                                 # This doesn't matter
                                                 # when integrating with the 
                                                 # chargeless density
                                                 # but this constant can also
                                                 # be set to zero by fitting the
                                                 # potential
                                                 # chargeless Gaussians
        
    print "Charged Coulomb energy", numpy.dot(v1,rho)  # Integral with charged density. This gives
                             # a contribution from the constant in v, 
                             # = nelec * \int v

    print "DF Chargeless Coulomb energy", numpy.dot(v1,rho1) # Integral with the chargeless density. This
                             # should agree with the k-space Coulomb
                             # sum which omits K=0

    print "Error of DF from reference", numpy.dot(v1,rho1)-ref_j # should be close to zero

#test_poisson()<|MERGE_RESOLUTION|>--- conflicted
+++ resolved
@@ -84,12 +84,7 @@
     auxao=numint.eval_ao(auxcell, coords)
     naoaux=auxcell.nao_nr()
 
-<<<<<<< HEAD
     aux_e2=numpy.einsum('ri,rj,rk',ao,ao,auxao)*cell.vol/coords.shape[0]
-
-=======
-    aux_e2=numpy.einsum('ri,rj,rk',ao,ao,auxao)*cell.vol()/coords.shape[0]
->>>>>>> b070c437
     aux_e2.reshape([nao*nao,naoaux])
 
     return aux_e2
